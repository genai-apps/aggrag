--- conflicted
+++ resolved
@@ -2234,11 +2234,7 @@
         properties: {
           llm_model: {
             default: "gpt-35-turbo",
-<<<<<<< HEAD
             enum: ["gpt-35-turbo", "gpt-4", "gpt-4-turbo", "gpt-4o"],
-=======
-            enum: ["gpt-35-turbo", "gpt-4", "gpt-4o"],
->>>>>>> 6cada43c
             title: "LLM Model",
             type: "string",
           },
