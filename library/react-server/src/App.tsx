import React, {
  useState,
  useCallback,
  useRef,
  useEffect,
  useContext,
} from "react";
import ReactFlow, {
  Controls,
  Background,
  ReactFlowInstance,
  Node,
  MiniMap,
} from "reactflow";
import {
  Button,
  Menu,
  LoadingOverlay,
  Text,
  Box,
  List,
  Loader,
  Tooltip,
  Modal,
  Textarea,
  TextInput,
  Input,
  Flex,
} from "@mantine/core";
import { useClipboard } from "@mantine/hooks";
import { useContextMenu } from "mantine-contextmenu";
import {
  IconSettings,
  IconTextPlus,
  IconTerminal,
  IconSettingsAutomation,
  IconFileSymlink,
  IconRobot,
  IconRuler2,
  IconArrowMerge,
  IconArrowsSplit,
  IconForms,
  IconAbacus,
  IconCheck,
  IconX,
} from "@tabler/icons-react";
import { useNotification } from "./Notification";
import RemoveEdge from "./RemoveEdge";
import TextFieldsNode from "./TextFieldsNode"; // Import a custom node
import UploadFileFieldsNode from "./UploadFileFieldsNode"; // Import a custom node
import PromptNode from "./PromptNode";
import CodeEvaluatorNode from "./CodeEvaluatorNode";
import VisNode from "./VisNode";
import InspectNode from "./InspectorNode";
import ScriptNode from "./ScriptNode";
import { AlertModalContext } from "./AlertModal";
import ItemsNode from "./ItemsNode";
import TabularDataNode from "./TabularDataNode";
import JoinNode from "./JoinNode";
import SplitNode from "./SplitNode";
import CommentNode from "./CommentNode";
import GlobalSettingsModal, {
  GlobalSettingsModalRef,
} from "./GlobalSettingsModal";
import ExampleFlowsModal, { ExampleFlowsModalRef } from "./ExampleFlowsModal";
import AreYouSureModal, { AreYouSureModalRef } from "./AreYouSureModal";
import LLMEvaluatorNode from "./LLMEvalNode";
import SimpleEvalNode from "./SimpleEvalNode";
import {
  getDefaultModelFormData,
  getDefaultModelSettings,
} from "./ModelSettingSchemas";
import { v4 as uuid } from "uuid";
import LZString from "lz-string";
import { EXAMPLEFLOW_1 } from "./example_flows";

// Styling
import "reactflow/dist/style.css"; // reactflow
import "./text-fields-node.css"; // project

// Lazy loading images
import "lazysizes";
import "lazysizes/plugins/attrchange/ls.attrchange";

// State management (from https://reactflow.dev/docs/guides/state-management/)
import { shallow } from "zustand/shallow";
import useStore, { StoreHandles } from "./store";
import StorageCache from "./backend/cache";
import { APP_IS_RUNNING_LOCALLY, browserTabIsActive } from "./backend/utils";
import { Dict, JSONCompatible, LLMSpec } from "./backend/typing";
import {
  exportCache,
  fetchEnvironAPIKeys,
  fetchExampleFlow,
  fetchOpenAIEval,
  importCache,
} from "./backend/backend";

// Device / Browser detection
import {
  isMobile,
  isChrome,
  isFirefox,
  isEdgeChromium,
  isChromium,
} from "react-device-detect";
import MultiEvalNode from "./MultiEvalNode";
import { BinIcon, Chevron, CopyIcon, LockIcon, TickMark } from "./SvgIcons";
import "./CssStyles.css";
const IS_ACCEPTED_BROWSER =
  (isChrome ||
    isChromium ||
    isEdgeChromium ||
    isFirefox ||
    (navigator as any)?.brave !== undefined) &&
  !isMobile;

// Whether we are running on localhost or not, and hence whether
// we have access to the Flask backend for, e.g., Python code evaluation.
const IS_RUNNING_LOCALLY = APP_IS_RUNNING_LOCALLY();

const selector = (state: StoreHandles) => ({
  nodes: state.nodes,
  edges: state.edges,
  onNodesChange: state.onNodesChange,
  onEdgesChange: state.onEdgesChange,
  onConnect: state.onConnect,
  addNode: state.addNode,
  setNodes: state.setNodes,
  setEdges: state.setEdges,
  resetLLMColors: state.resetLLMColors,
  setAPIKeys: state.setAPIKeys,
  importState: state.importState,
});

// The initial LLM to use when new flows are created, or upon first load
const INITIAL_LLM = () => {
  if (!IS_RUNNING_LOCALLY) {
    // Prefer HF if running on server, as it's free.
    const falcon7b = {
      key: uuid(),
      name: "Mistral-7B",
      emoji: "🤗",
      model: "mistralai/Mistral-7B-Instruct-v0.1",
      base_model: "hf",
      temp: 1.0,
      settings: getDefaultModelSettings("hf"),
      formData: getDefaultModelFormData("hf"),
    } satisfies LLMSpec;
    falcon7b.formData.shortname = falcon7b.name;
    falcon7b.formData.model = falcon7b.model;
    return falcon7b;
  } else {
    // Prefer OpenAI for majority of local users.
    const chatgpt = {
      key: uuid(),
      name: "GPT3.5",
      emoji: "🤖",
      model: "gpt-3.5-turbo",
      base_model: "gpt-3.5-turbo",
      temp: 1.0,
      settings: getDefaultModelSettings("gpt-3.5-turbo"),
      formData: getDefaultModelFormData("gpt-3.5-turbo"),
    } satisfies LLMSpec;
    chatgpt.formData.shortname = chatgpt.name;
    chatgpt.formData.model = chatgpt.model;
    return chatgpt;
  }
};

const nodeTypes = {
  textfields: TextFieldsNode, // Register the custom node
  uploadfilefields: UploadFileFieldsNode, // Register the custom node
  prompt: PromptNode,
  chat: PromptNode,
  simpleval: SimpleEvalNode,
  evaluator: CodeEvaluatorNode,
  llmeval: LLMEvaluatorNode,
  multieval: MultiEvalNode,
  vis: VisNode,
  inspect: InspectNode,
  script: ScriptNode,
  csv: ItemsNode,
  table: TabularDataNode,
  comment: CommentNode,
  join: JoinNode,
  split: SplitNode,
  processor: CodeEvaluatorNode,
};

const edgeTypes = {
  default: RemoveEdge,
};

// Try to get a GET param in the URL, representing the shared flow.
// Returns undefined if not found.
const getSharedFlowURLParam = () => {
  // Get the current URL
  const curr_url = new URL(window.location.href);

  // Get the search parameters from the URL
  const params = new URLSearchParams(curr_url.search);

  // Try to retrieve an 'f' parameter (short for flow)
  const shared_flow_uid = params.get("f");

  if (shared_flow_uid) {
    // Check if it's a base36 string:
    const is_base36 = /^[0-9a-z]+$/i;
    if (shared_flow_uid.length > 1 && is_base36.test(shared_flow_uid))
      return shared_flow_uid;
  }
  return undefined;
};

const MenuTooltip = ({
  label,
  children,
}: {
  label: string;
  children: React.ReactNode;
}) => {
  return (
    <Tooltip
      label={label}
      position="right"
      width={200}
      multiline
      withArrow
      arrowSize={10}
    >
      {children}
    </Tooltip>
  );
};

// const connectionLineStyle = { stroke: '#ddd' };
const snapGrid: [number, number] = [16, 16];

const App = () => {
  // Get nodes, edges, etc. state from the Zustand store:
  const {
    nodes,
    edges,
    onNodesChange,
    onEdgesChange,
    onConnect,
    addNode: addNodeToStore,
    setNodes,
    setEdges,
    resetLLMColors,
    setAPIKeys,
    importState,
  } = useStore(selector, shallow);

  const { showNotification } = useNotification();
  const [isUseCaseCreated, setIsUseCaseCreated] = useState<any>();
  const [openCreateUseCase, setOpenCreateUseCase] = useState(false);
  const [useCaseName, setUseCaseName] = useState("");
  const [description, setDescription] = useState("");
  const [errorMessage, setErrorMessage] = useState({
    error: false,
    message: "",
  });
  const [loading, setLoading] = useState(false);
  const [menuData, setMenuData] = useState<any>(null);
  const [openMenu, setOpenMenu] = useState<any>(false);
  const [openAddNode, setOpenAddNode] = useState(false);
  const [activeUseCase, setActiveUseCase] = useState({
    usecase: "",
    iteration: "",
    fileName: "",
    committed: false,
  });
  const [deleteusecaseOrIter, setDeleteUsecaseOrIter] = useState({
    usecase: "",
    iteration: "",
    open: false,
  });

  const [saveDropdown, setSaveDropdown] = useState("Save");
  const [isCurrenFileLocked, setIsCurrentFileLocked] = useState(false);
  const [saveAndCommitBtnOpen, setSaveAndCommitBtnOpen] = useState(false);
  const [isChangesNotSaved, setIsChangesNotSaved] = useState(false);
  const [confirmed, setConfirmed] = useState(false);
  const [modalOpen, setModalOpen] = useState<{
    usecase: string;
    iteration: string;
    subItems: any[];
    open: boolean;
    for: string;
  }>({
    usecase: "",
    iteration: "",
    subItems: [],
    open: false,
    for: "",
  });
  const [copyModalOpen, setCopyModalOpen] = useState({
    usecase: "",
    open: false,
    for: "",
  });
  const [warning, setWarning] = useState({ warning: "", open: false });
  const API_URL = process.env.REACT_APP_API_URL;
  const [hoveredItem, setHoveredItem] = useState(null);
  const [editUsecaseforCopy, setEditUsecaseforCopy] = useState("");
  // For saving / loading
  const [rfInstance, setRfInstance] = useState<ReactFlowInstance | null>(null);
  const [autosavingInterval, setAutosavingInterval] = useState<
    NodeJS.Timeout | undefined
  >(undefined);

  // For 'share' button
  const clipboard = useClipboard({ timeout: 1500 });
  const [waitingForShare, setWaitingForShare] = useState(false);

  // For modal popup to set global settings like API keys
  const settingsModal = useRef<GlobalSettingsModalRef>(null);
  const saveRef = useRef<any>(null);
  // For modal popup of example flows
  const examplesModal = useRef<ExampleFlowsModalRef>(null);

  // For an info pop-up that welcomes new users
  // const [welcomeModalOpened, { open: openWelcomeModal, close: closeWelcomeModal }] = useDisclosure(false);

  // For displaying alerts
  const showAlert = useContext(AlertModalContext);

  // For confirmation popup
  const confirmationModal = useRef<AreYouSureModalRef>(null);
  const [confirmationDialogProps, setConfirmationDialogProps] = useState<{
    title: string;
    message: string;
    onConfirm?: () => void;
  }>({
    title: "Confirm action",
    message: "Are you sure?",
  });

  // For Mantine Context Menu forced closing
  // (for some reason the menu doesn't close automatically upon click-off)
  const { hideContextMenu } = useContextMenu();

  // For displaying a pending 'loading' status
  const [isLoading, setIsLoading] = useState(true);

  // Helper
  const getWindowSize = () => ({
    width: window.innerWidth,
    height: window.innerHeight,
  });
  const getWindowCenter = () => {
    const { width, height } = getWindowSize();
    return { centerX: width / 2.0, centerY: height / 2.0 };
  };
  const getViewportCenter = () => {
    const { centerX, centerY } = getWindowCenter();
    if (rfInstance === null) return { x: centerX, y: centerY };
    // Support Zoom
    const { x, y, zoom } = rfInstance.getViewport();
    return { x: -(x / zoom) + centerX / zoom, y: -(y / zoom) + centerY / zoom };
  };

  const addNode = (
    id: string,
    type?: string,
    data?: Dict,
    offsetX?: number,
    offsetY?: number,
  ) => {
    const { x, y } = getViewportCenter();
    addNodeToStore({
      id: `${id}-` + Date.now(),
      type: type ?? id,
      data: data ?? {},
      position: {
        x: x - 200 + (offsetX || 0),
        y: y - 100 + (offsetY || 0),
      },
    });
    setIsChangesNotSaved(true);
    // following changes are for showing warning if we delete iter or usecase and again if we try to add nodes and save flow
    const data1: any = localStorage.getItem("current_usecase");
    const localData = JSON.parse(data1);
    if (localData != null) {
      if (!localData.file_name && !localData.iter_folder && warning.open) {
        showNotification(
          "Failed",
          "Please select use case and iteration, otherwise changes will be lost",
          "red",
        );
        setWarning({
          warning: "",
          open: false,
        });
      }
    }
  };

  const addTextFieldsNode = () => addNode("textFieldsNode", "textfields");
  const addUploadFileFieldsNode = () =>
    addNode("uploadFileFieldsNode", "uploadfilefields");
  const addPromptNode = () => addNode("promptNode", "prompt", { prompt: "" });
  const addChatTurnNode = () => addNode("chatTurn", "chat", { prompt: "" });
  const addSimpleEvalNode = () => addNode("simpleEval", "simpleval");
  const addEvalNode = (progLang: string) => {
    let code = "";
    if (progLang === "python")
      code = "def evaluate(response):\n  return len(response.text)";
    else if (progLang === "javascript")
      code = "function evaluate(response) {\n  return response.text.length;\n}";
    addNode("evalNode", "evaluator", { language: progLang, code });
  };
  const addVisNode = () => addNode("visNode", "vis", {});
  const addInspectNode = () => addNode("inspectNode", "inspect");
  const addScriptNode = () => addNode("scriptNode", "script");
  const addItemsNode = () => addNode("csvNode", "csv");
  const addTabularDataNode = () => addNode("table");
  const addCommentNode = () => addNode("comment");
  const addLLMEvalNode = () => addNode("llmeval");
  const addMultiEvalNode = () => addNode("multieval");
  const addJoinNode = () => addNode("join");
  const addSplitNode = () => addNode("split");
  const addProcessorNode = (progLang: string) => {
    let code = "";
    if (progLang === "python")
      code = "def process(response):\n  return response.text;";
    else if (progLang === "javascript")
      code = "function process(response) {\n  return response.text;\n}";
    addNode("process", "processor", { language: progLang, code });
  };

  const onClickExamples = () => {
    if (examplesModal && examplesModal.current) examplesModal.current.trigger();
  };
  const onClickSettings = () => {
    if (settingsModal && settingsModal.current) settingsModal.current.trigger();
  };

  const handleError = (err: Error | string) => {
    const msg = typeof err === "string" ? err : err.message;
    setIsLoading(false);
    setWaitingForShare(false);
    if (showAlert) showAlert(msg);
    console.error(msg);
  };

  /**
   * SAVING / LOADING, IMPORT / EXPORT (from JSON)
   */
  const downloadJSON = (jsonData: JSONCompatible, filename: string) => {
    // Convert JSON object to JSON string
    const jsonString = JSON.stringify(jsonData, null, 2);

    // Create a Blob object from the JSON string
    const blob = new Blob([jsonString], { type: "application/json" });

    // Create a temporary download link
    const downloadLink = document.createElement("a");
    downloadLink.href = URL.createObjectURL(blob);
    downloadLink.download = filename;

    // Add the link to the DOM (it's not visible)
    document.body.appendChild(downloadLink);

    // Trigger the download by programmatically clicking the temporary link
    downloadLink.click();

    // Remove the temporary link from the DOM and revoke the URL
    document.body.removeChild(downloadLink);
    URL.revokeObjectURL(downloadLink.href);
  };

  // Save the current flow to localStorage for later recall. Useful to getting
  // back progress upon leaving the site / browser crash / system restart.
  const saveFlow = useCallback(
    (rf_inst: ReactFlowInstance) => {
      const rf = rf_inst ?? rfInstance;
      if (!rf) return;

      // NOTE: This currently only saves the front-end state. Cache files
      // are not pulled or overwritten upon loading from localStorage.
      const flow = rf.toObject();
      StorageCache.saveToLocalStorage("aggrag-flow", flow);

      // Attempt to save the current state of the back-end state,
      // the StorageCache. (This does LZ compression to save space.)
      StorageCache.saveToLocalStorage("aggrag-state");

      console.log("Flow saved!");
    },
    [rfInstance],
  );

  // Triggered when user confirms 'New Flow' button
  const resetFlow = useCallback(() => {
    resetLLMColors();

    const uid = (id: string) => `${id}-${Date.now()}`;
    const starting_nodes = [
      {
        id: uid("prompt"),
        type: "prompt",
        data: {
          prompt: "",
          n: 1,
          llms: [INITIAL_LLM()],
        },
        position: { x: 450, y: 200 },
      },
      {
        id: uid("textfields"),
        type: "textfields",
        data: {},
        position: { x: 80, y: 270 },
      },
    ];

    setNodes(starting_nodes);
    setEdges([]);
    if (rfInstance) rfInstance.setViewport({ x: 200, y: 80, zoom: 1 });
  }, [setNodes, setEdges, resetLLMColors, rfInstance]);

  const resetFlowToBlankCanvas = useCallback(() => {
    resetLLMColors();

    const uid = (id: string) => `${id}-${Date.now()}`;
    const starting_nodes: Node[] = [];

    setNodes(starting_nodes);
    setEdges([]);
    if (rfInstance) rfInstance.setViewport({ x: 200, y: 80, zoom: 1 });
  }, [setNodes, setEdges, resetLLMColors, rfInstance]);

  const loadFlow = async (flow?: Dict, rf_inst?: ReactFlowInstance | null) => {
    if (flow === undefined) return;

    if (rf_inst) {
      if (flow.viewport)
        rf_inst.setViewport({
          x: flow.viewport.x || 0,
          y: flow.viewport.y || 0,
          // zoom: flow.viewport.zoom || 1,
          zoom: (flow.viewport.x > 400 ? 0.2 : flow.viewport.zoom) || 1,
        });
      else rf_inst.setViewport({ x: 0, y: 0, zoom: 1 });
    }
    resetLLMColors();

    // First, clear the ReactFlow state entirely
    // NOTE: We need to do this so it forgets any node/edge ids, which might have cross-over in the loaded flow.
    setNodes([]);
    setEdges([]);

    // After a delay, load in the new state.
    setTimeout(() => {
      setNodes(flow.nodes || []);
      setEdges(flow.edges || []);

      // Save flow that user loaded to autosave cache, in case they refresh the browser
      StorageCache.saveToLocalStorage("aggrag-flow", flow);

      // Cancel loading spinner
      setIsLoading(false);
    }, 10);

    // Start auto-saving, if it's not already enabled
    // if (rf_inst) initAutosaving(rf_inst);
  };

  const importGlobalStateFromCache = useCallback(() => {
    importState(StorageCache.getAllMatching((key) => key.startsWith("r.")));
  }, [importState]);

  const autosavedFlowExists = () => {
    return window.localStorage.getItem("aggrag-flow") !== null;
  };
  const loadFlowFromAutosave = async (rf_inst: ReactFlowInstance) => {
    const saved_flow = StorageCache.loadFromLocalStorage(
      "aggrag-flow",
      false,
    ) as Dict;
    if (saved_flow) {
      StorageCache.loadFromLocalStorage("aggrag-state");
      importGlobalStateFromCache();
      loadFlow(saved_flow, rf_inst);
    }
  };

  // Export / Import (from JSON)
  const exportFlow = useCallback(() => {
    if (!rfInstance) return;

    // We first get the data of the flow
    const flow = rfInstance.toObject();

    // Then we grab all the relevant cache files from the backend
    const all_node_ids = nodes.map((n) => n.id);
    exportCache(all_node_ids)
      .then(function (cacheData) {
        // Now we append the cache file data to the flow
        const flow_and_cache = {
          flow,
          cache: cacheData,
        };

        // Save!
        // @ts-expect-error The exported RF instance is JSON compatible but TypeScript won't read it as such.
        downloadJSON(flow_and_cache, `flow-${Date.now()}.cforge`);
      })
      .catch(handleError);
  }, [rfInstance, nodes, handleError]);

  const handleSaveAndCommit = () => {
    handleSaveFlow(true);
  };

  const handleSaveFlow = (
    saveAndCommit: boolean,
    forIterationCreation?: boolean,
  ) => {
    setLoading(true);
    setOpenMenu(false);
    const iterationCreation = forIterationCreation ?? false;
    if (menuData.length === 0) {
      return;
    }
    localStorage.setItem(
      "iteration-created",
      JSON.stringify({
        usecase: "",
        iteration: "",
        fileName: "",
        committed: false,
        iterationCreated: false,
      }),
    );
    setIsChangesNotSaved(false);
    if (!rfInstance) return;

    // We first get the data of the flow
    const flow = rfInstance.toObject();
    const newFlow = {
      ...flow,
      isCommitted: saveAndCommit,
    };
    // Then we grab all the relevant cache files from the backend
    const all_node_ids = nodes.map((n) => n.id);
    let localStorageData: any = localStorage.getItem("current_usecase");
    if (localStorageData === null) {
      localStorage.setItem(
        "current_usecase",
        JSON.stringify({
          parent_folder: "",
          iter_folder: "",
          file_name: "",
          committed: false,
        }),
      );
      localStorageData = localStorage.getItem("current_usecase");
    }

    const currUseCase = JSON.parse(localStorageData);
    exportCache(all_node_ids).then(function (cacheData) {
      const requestData = {
        flow: saveAndCommit ? newFlow : flow,
        cache: cacheData,
        folderName: currUseCase.parent_folder,
        iterationName: currUseCase.iter_folder,
        timestamp: Date.now(),
        fileName: currUseCase.file_name,
      };
      fetch(`${API_URL}app/saveflow`, {
        method: "POST",
        headers: {
          "Content-Type": "application/json",
        },
        body: JSON.stringify(requestData),
      })
        .then((response) => {
          if (!response.ok) {
            showNotification(
              "Failed",
              "File not saved, please select one of the usecase(path)",
              "red",
            );
            throw new Error("Failed to save flow.");
          }
          return response.json();
        })
        .then((data) => {
          if (!isUseCaseCreated) {
            setIsUseCaseCreated(true);
          } else {
            setIsUseCaseCreated(false);
          }
          const temp_file_name = saveAndCommit ? "" : data.file_name;
          if (saveAndCommit) {
            setIsCurrentFileLocked(true);
            setSaveDropdown("Deploy in app");
          }
          !saveAndCommit &&
            localStorage.setItem(
              "current_usecase",
              JSON.stringify({
                parent_folder: currUseCase.parent_folder,
                iter_folder: currUseCase.iter_folder,
                file_name: temp_file_name,
                committec: false,
              }),
            );
          // here also we can put committed value as false ( already save and commit is false)
          !saveAndCommit &&
            setActiveUseCase({
              usecase: currUseCase.parent_folder,
              iteration: currUseCase.iter_folder,
              fileName: temp_file_name,
              committed: false,
            });

          const queryString = `?p_folder=${encodeURIComponent(currUseCase.parent_folder)}&i_folder=${encodeURIComponent(currUseCase.iter_folder)}&file_name=${encodeURIComponent(temp_file_name)}`;
          if (saveAndCommit) {
            showNotification(
              "Saved & Committed",
              "File has been successfully saved & committed!",
            );
          } else if (!iterationCreation) {
            showNotification(
              "Saved",
              `File has been successfully saved (${currUseCase.iter_folder} of ${currUseCase && currUseCase.parent_folder.split("__")[0]})`,
            );
          }
          // Update the URL
          !saveAndCommit && window.history.pushState({}, "", queryString);
          setLoading(false);
        })
        .catch((error) => {
          setLoading(false);
          console.error("Error saving flow:", error);
          // setNotificationText({
          //   title: "Failed",
          //   text: "File not saved, please select one of the usecase(path)",
          // });
        });
    });
  };
  const handleIterationFolderClick = (
    ItemLabel: any,
    subItemLabel: any,
    subItems: any,
  ) => {
    try {
      setOpenMenu(false);
      if (isChangesNotSaved) {
        if (
          activeUseCase.usecase === ItemLabel &&
          activeUseCase.iteration === subItemLabel
        ) {
          return;
        } else {
          setModalOpen({
            usecase: ItemLabel,
            iteration: subItemLabel,
            subItems: subItems,
            open: true,
            for: "click-iteration",
          });
        }

        return;
      } else {
        setModalOpen({
          usecase: "",
          iteration: "",
          subItems: [],
          open: false,
          for: "",
        });
      }
      let currentFile = "";

      if (subItems && subItems.length > 0) {
        // here we use this subItems[0]?.isCommitted to store committed value in active use case
        currentFile = subItems[0]?.label;
        try {
          loadExistingFile(
            ItemLabel,
            subItemLabel,
            currentFile,
            subItems[0]?.isCommitted,
          );
        } catch (e) {
          console.log("error in loading file");
        }
        if (subItems[0]?.isCommitted) {
          setSaveDropdown("Deploy in app");
        } else {
          setSaveDropdown("Save");
        }

        setActiveUseCase({
          usecase: ItemLabel,
          iteration: subItemLabel,
          fileName: currentFile,
          committed: subItems[0]?.isCommitted,
        });
        localStorage.setItem(
          "current_usecase",
          JSON.stringify({
            parent_folder: ItemLabel,
            iter_folder: subItemLabel,
            file_name: currentFile,
            committed: subItems[0]?.isCommitted,
          }),
        );
      } else {
        resetFlowToBlankCanvas();
        setIsCurrentFileLocked(false);
        setSaveDropdown("Save");
        localStorage.setItem(
          "current_usecase",
          JSON.stringify({
            parent_folder: ItemLabel,
            iter_folder: subItemLabel,
            file_name: currentFile,
            committed: false,
          }),
        );
        // here we can declare is committed value as false
        setActiveUseCase({
          usecase: ItemLabel,
          iteration: subItemLabel,
          fileName: currentFile,
          committed: false,
        });
        const queryString = `?p_folder=${encodeURIComponent(ItemLabel)}&i_folder=${encodeURIComponent(subItemLabel)}&file_name=${encodeURIComponent(currentFile)}`;
        // Update the URL
        window.history.pushState({}, "", queryString);
      }
    } catch (e) {
      console.log("error in iteration and file retrieving");
    }
  };
  const loadExistingFile = async (
    parent_folder: string,
    iter_folder: string,
    file_name: string,
    committed: boolean,
  ) => {
    localStorage.setItem(
      "current_usecase",
      JSON.stringify({
        parent_folder,
        iter_folder,
        file_name,
        committed,
      }),
    );
    const queryString = `?p_folder=${encodeURIComponent(parent_folder)}&i_folder=${encodeURIComponent(iter_folder)}&file_name=${encodeURIComponent(file_name)}`;

    // Update the URL
    window.history.pushState({}, "", queryString);

    setOpenMenu(false);
    const relativeFilePath = `${parent_folder}/${iter_folder}/${file_name}`;
    try {
      const response = await fetch(
        `${API_URL}app/getfile?file_path=${encodeURIComponent(relativeFilePath)}`,
      );
      if (!response.ok) {
        throw new Error("Failed to fetch the file.");
      }
      const flow_and_cache = await response.json();
      importFlowFromJSON(flow_and_cache);
      // pending ( may be no need to save active use case her)
      setActiveUseCase({
        usecase: parent_folder,
        iteration: iter_folder,
        fileName: file_name,
        committed: committed,
      });
    } catch (error: any) {
      // handleError(error);
    }
  };

  // Import data to the cache stored on the local filesystem (in backend)
  const handleImportCache = useCallback(
    (cache_data: Dict<Dict>) =>
      importCache(cache_data)
        .then(importGlobalStateFromCache)
        .catch(handleError),
    [handleError, importGlobalStateFromCache],
  );

  const importFlowFromJSON = useCallback(
    (flowJSON: Dict, rf_inst?: ReactFlowInstance | null) => {
      const rf = rf_inst ?? rfInstance;

      setIsLoading(true);

      // Detect if there's no cache data
      if (!flowJSON.cache) {
        // Support for loading old flows w/o cache data:
        loadFlow(flowJSON, rf);
        return;
      }

      // Then we need to extract the JSON of the flow vs the cache data
      const flow = flowJSON.flow;
      if (flow.isCommitted) {
        setIsCurrentFileLocked(true);
        setSaveDropdown("Deploy in app");
      } else {
        setIsCurrentFileLocked(false);
      }
      const cache = flowJSON.cache;
      // We need to send the cache data to the backend first,
      // before we can load the flow itself...
      handleImportCache(cache)
        .then(() => {
          // We load the ReactFlow instance last
          loadFlow(flow, rf);
        })
        .catch((err) => {
          // On an error, still try to load the flow itself:
          handleError(
            "Error encountered when importing cache data:" +
              err.message +
              "\n\nTrying to load flow regardless...",
          );
          loadFlow(flow, rf);
        });
    },
    [rfInstance],
  );

  // Import a Aggrag flow from a file
  const importFlowFromFile = async () => {
    // Create an input element with type "file" and accept only JSON files
    const input = document.createElement("input");
    input.type = "file";
    input.accept = ".cforge, .json";

    // Handle file selection
    input.addEventListener(
      "change",
      // @ts-expect-error The event is correctly typed here, but for some reason TS doesn't pick up on it.
      function (event: React.ChangeEvent<HTMLInputElement>) {
        // Start loading spinner
        setIsLoading(false);

        const files = event.target.files;
        if (!files || typeof files !== "object" || files.length === 0) {
          console.error("No files found to load.");
          return;
        }

        const file = files[0];
        const reader = new window.FileReader();

        // Handle file load event
        reader.addEventListener("load", function () {
          try {
            if (typeof reader.result !== "string")
              throw new Error(
                "File could not be read: Unknown format or empty.",
              );

            // We try to parse the JSON response
            const flow_and_cache = JSON.parse(reader.result);

            // Import it to React Flow and import cache data on the backend
            importFlowFromJSON(flow_and_cache);
          } catch (error) {
            handleError(error as Error);
          }
        });

        // Read the selected file as text
        reader.readAsText(file);
      },
    );

    // Trigger the file selector
    input.click();
  };

  // Downloads the selected OpenAI eval file (preconverted to a .cforge flow)
  const importFlowFromOpenAIEval = (evalname: string) => {
    setIsLoading(true);

    fetchOpenAIEval(evalname).then(importFlowFromJSON).catch(handleError);
  };

  // Load flow from examples modal
  const onSelectExampleFlow = (name: string, example_category?: string) => {
    // Trigger the 'loading' modal
    setIsLoading(true);

    // Detect a special category of the example flow, and use the right loader for it:
    if (example_category === "openai-eval") {
      importFlowFromOpenAIEval(name);
      return;
    }

    // Fetch the example flow data from the backend
    fetchExampleFlow(name)
      .then(function (flowJSON) {
        // We have the data, import it:
        importFlowFromJSON(flowJSON);
      })
      .catch(handleError);
  };

  // When the user clicks the 'New Flow' button
  const onClickNewFlow = useCallback(() => {
    setConfirmationDialogProps({
      title: "Create a new flow",
      message:
        "Are you sure? Any unexported changes to your existing flow will be lost.",
      onConfirm: () => resetFlow(), // Set the callback if user confirms action
    });

    // Trigger the 'are you sure' modal:
    if (confirmationModal && confirmationModal.current)
      confirmationModal.current?.trigger();
  }, [confirmationModal, resetFlow, setConfirmationDialogProps]);

  // When the user clicks the 'Share Flow' button
  const onClickShareFlow = useCallback(async () => {
    if (IS_RUNNING_LOCALLY) {
      handleError(
        new Error(
          "Cannot upload flow to server database when running locally: Feature only exists on hosted version of Aggrag.",
        ),
      );
      return;
    } else if (waitingForShare === true) {
      handleError(
        new Error(
          "A share request is already in progress. Wait until the current share finishes before clicking again.",
        ),
      );
      return;
    }

    // Helper function
    function isFileSizeLessThan5MB(json_str: string) {
      const encoder = new TextEncoder();
      const encodedString = encoder.encode(json_str);
      const fileSizeInBytes = encodedString.length;
      const fileSizeInMB = fileSizeInBytes / (1024 * 1024); // Convert bytes to megabytes
      return fileSizeInMB < 5;
    }

    setWaitingForShare(true);

    // Package up the current flow:
    const flow = rfInstance?.toObject();
    const all_node_ids = nodes.map((n) => n.id);
    const cforge_data = await exportCache(all_node_ids)
      .then(function (cacheData) {
        // Now we append the cache file data to the flow
        return {
          flow,
          cache: cacheData,
        };
      })
      .catch(handleError);

    if (!cforge_data) return;

    // Compress the data and check it's compressed size < 5MB:
    const compressed = LZString.compressToUTF16(JSON.stringify(cforge_data));
    if (!isFileSizeLessThan5MB(compressed)) {
      handleError(
        new Error(
          "Flow filesize exceeds 5MB. You can only share flows up to 5MB or less. But, don't despair! You can still use 'Export Flow' to share your flow manually as a .cforge file.",
        ),
      );
      return;
    }

    // Try to upload the compressed cforge data to the server:
    fetch("/db/shareflow.php", {
      method: "POST",
      body: compressed,
    })
      .then((r) => r.text())
      .then((uid) => {
        if (!uid) {
          throw new Error("Received no response from server.");
        } else if (uid.startsWith("Error")) {
          // Error encountered during the query; alert the user
          // with the error message:
          throw new Error(uid);
        }

        // Share completed!
        setWaitingForShare(false);

        // The response should be a uid we can put in a GET request.
        // Generate the link:
        const base_url = new URL(
          window.location.origin + window.location.pathname,
        ); // the current address
        const get_params = new URLSearchParams(base_url.search);
        // Add the 'f' parameter
        get_params.set("f", uid); // set f=uid
        // Update the URL with the modified search parameters
        base_url.search = get_params.toString();
        // Get the modified URL
        const get_url = base_url.toString();

        // Copies the GET URL to user's clipboard
        // and updates the 'Share This' button state:
        clipboard.copy(get_url);
      })
      .catch((err) => {
        handleError(err);
      });
  }, [
    rfInstance,
    nodes,
    IS_RUNNING_LOCALLY,
    handleError,
    clipboard,
    waitingForShare,
  ]);

  // Initialize auto-saving
  const initAutosaving = (rf_inst: ReactFlowInstance) => {
    if (autosavingInterval !== undefined) return; // autosaving interval already set
    console.log("Init autosaving");

    // Autosave the flow to localStorage every minute:
    const interv = setInterval(() => {
      // Check the visibility of the browser tab --if it's not visible, don't autosave
      if (!browserTabIsActive()) return;

      // Start a timer, in case the saving takes a long time
      const startTime = Date.now();

      // Save the flow to localStorage
      saveFlow(rf_inst);

      // Check how long the save took
      const duration = Date.now() - startTime;
      if (duration > 1500) {
        // If the operation took longer than 1.5 seconds, that's not good.
        // Although this function is called async inside setInterval,
        // calls to localStorage block the UI in JavaScript, freezing the screen.
        // We smart-disable autosaving here when we detect it's starting the freeze the UI:
        console.warn(
          "Autosaving disabled. The time required to save to localStorage exceeds 1 second. This can happen when there's a lot of data in your flow. Make sure to export frequently to save your work.",
        );
        clearInterval(interv);
        setAutosavingInterval(undefined);
      }
    }, 60000); // 60000 milliseconds = 1 minute
    setAutosavingInterval(interv);
  };

  // Run once upon ReactFlow initialization
  const onInit = (rf_inst: ReactFlowInstance) => {
    setRfInstance(rf_inst);

    if (IS_RUNNING_LOCALLY) {
      // If we're running locally, try to fetch API keys from Python os.environ variables in the locally running Flask backend:
      fetchEnvironAPIKeys()
        .then((api_keys) => {
          setAPIKeys(api_keys);
        })
        .catch((err) => {
          // Soft fail
          console.warn(
            "Warning: Could not fetch API key environment variables from Flask server. Error:",
            err.message,
          );
        });
    } else {
      // Check if there's a shared flow UID in the URL as a GET param
      // If so, we need to look it up in the database and attempt to load it:
      const shared_flow_uid = getSharedFlowURLParam();
      if (shared_flow_uid !== undefined) {
        try {
          // The format passed a basic smell test;
          // now let's query the server for a flow with that UID:
          fetch("/db/get_sharedflow.php", {
            method: "POST",
            body: shared_flow_uid,
          })
            .then((r) => r.text())
            .then((response) => {
              if (!response || response.startsWith("Error")) {
                // Error encountered during the query; alert the user
                // with the error message:
                throw new Error(response || "Unknown error");
              }

              // Attempt to parse the response as a compressed flow + import it:
              const cforge_json = JSON.parse(
                LZString.decompressFromUTF16(response),
              );
              importFlowFromJSON(cforge_json, rf_inst);
            })
            .catch(handleError);
        } catch (err) {
          // Soft fail
          setIsLoading(false);
          console.error(err);
        }

        // Since we tried to load from the shared flow ID, don't try to load from autosave
        return;
      }
    }

    // Attempt to load an autosaved flow, if one exists:
    if (autosavedFlowExists()) {
      const localStorageContent = localStorage.getItem("current_usecase");
      if (localStorageContent !== null) {
        const parsedData = JSON.parse(localStorageContent);
        // when user refresh the page and there is no file present, then we will reset the flow
        if (parsedData.file_name === "") {
          resetFlowToBlankCanvas();
        }
      } else {
        loadFlowFromAutosave(rf_inst);
      }
    } else {
      // Load an interesting default starting flow for new users
      importFlowFromJSON(EXAMPLEFLOW_1, rf_inst);

      // Open a welcome pop-up
      // openWelcomeModal();
    }

    // Turn off loading wheel
    setIsLoading(false);
  };

  const handleCreateUseCase = async (saveAndCommit: boolean) => {
    if (menuData && menuData.length === 0 && saveAndCommit) {
      return;
    }
    setLoading(true);
    try {
      if (saveAndCommit) {
        handleSaveFlow(saveAndCommit);
      }
      const localStorageData: any = localStorage.getItem("current_usecase");
      const aggragUserId = localStorage.getItem("aggrag-userId");
      const currUseCase = JSON.parse(localStorageData);
      const response = await fetch(`${API_URL}app/createusecase`, {
        method: "POST",
        headers: {
          "Content-Type": "application/json",
        },
        body: JSON.stringify({
          folderName: saveAndCommit
            ? currUseCase.parent_folder
            : useCaseName.length > 0
              ? useCaseName
              : "usecase" + Date.now(),
          aggrag_user_id: aggragUserId,
          // prev_iteration: saveAndCommit ? currUseCase.iter_folder : "",
        }),
      });
      const res = await response.json();

      if (response.ok) {
        // this "if statement" is for fetching folder names when we create
        if (!isUseCaseCreated) {
          setIsUseCaseCreated(response.ok);
        } else {
          setIsUseCaseCreated(false);
        }
        setOpenCreateUseCase(false);
        setLoading(false);
        setOpenCreateUseCase(false);
        setUseCaseName("");
        setSaveDropdown("Save");
        const temp_p_folder = saveAndCommit
          ? currUseCase.parent_folder
          : res.usecase_folder;
        const temp_iter_folder = saveAndCommit
          ? res.iter_folder_name
          : "iteration 1";
        localStorage.setItem(
          "current_usecase",
          JSON.stringify({
            parent_folder: temp_p_folder !== undefined ? temp_p_folder : "",
            iter_folder: temp_iter_folder !== undefined ? temp_iter_folder : "",
            file_name: "",
            committed: false,
          }),
        );
        // here as we are creating new use case and iteration, so we can put false in committed value
        setActiveUseCase({
          usecase: temp_p_folder,
          iteration: temp_iter_folder,
          fileName: "",
          committed: false,
        });
        const queryString = `?p_folder=${encodeURIComponent(temp_p_folder)}&i_folder=${temp_iter_folder}&file_name=${encodeURIComponent("")}`;
        setIsCurrentFileLocked(false);
        // Update the URL
        window.history.pushState({}, "", queryString);
        showNotification("Created!", "Use case has been successfully created");
        // resetFlow();
        resetFlowToBlankCanvas();
        setIsChangesNotSaved(true);
      } else {
        setLoading(false);
        console.log("error in creating usecase");
        showNotification("Failed", "Error in creating usecase!", "red");
        setErrorMessage({ error: true, message: res.message });
      }
    } catch (error) {
      setLoading(false);
      console.log("error in creating usecase");
      showNotification("Failed", "Error in creating usecase!", "red");
      setErrorMessage({ error: true, message: "Error in creating usecase" });
    }
  };

  const handleUseCaseName = (value: string) => {
    if (value.length > 40) {
      setErrorMessage({
        error: true,
        message: "The use case name should not exceed 40 characters.",
      });
    } else {
      setUseCaseName(value);
      setErrorMessage({ error: false, message: "" });
    }
  };

  const handleEditUsecaseForCopy = (value: string) => {
    if (errorMessage.message) {
      setErrorMessage({ error: false, message: "" });
    }
    setEditUsecaseforCopy(value);
  };

  const handleSaveDropdown = () => {
    if (isCurrenFileLocked) {
      return;
    }
    if (saveDropdown === "Save") {
      handleSaveFlow(false);
    } else if (saveDropdown === "Save & Commit") {
      handleSaveAndCommit();
    }
  };

  const handleDeleteIteration = async (
    usecaseName: string,
    iterationName: string,
  ) => {
    setLoading(true);
    const response = await fetch(`${API_URL}app/deleteiteration`, {
      method: "DELETE",
      headers: {
        "Content-Type": "application/json",
      },
      body: JSON.stringify({
        folderName: usecaseName,
        iterationFolder: iterationName,
      }),
    });
    if (response.ok) {
      if (!isUseCaseCreated) {
        setIsUseCaseCreated(response.ok);
      } else {
        setIsUseCaseCreated(false);
      }
<<<<<<< HEAD
      showNotification(
        "",
        `Iteration (${iterationName} of ${usecaseName && usecaseName.split("__")[0]}) has been successfully deleted!`,
        "red",
      );
=======
      // this block of code is for showing deleted notification text only when user deletes.
      // (in some cases when undoing a iteration we are deleting iteration so in such cases we are skipping it)
      let parsedIterCreated = false;
      const iterCreated = localStorage.getItem("iteration-created");
      if (iterCreated !== null) {
        const parsedData = iterCreated && JSON.parse(iterCreated);
        parsedIterCreated = parsedData.iterationCreated;
      }
      if (!parsedIterCreated) {
        setNotificationText({
          title: "",
          text: `Iteration (${iterationName} of ${usecaseName && usecaseName.split("__")[0]}) has been successfully deleted!`,
        });
      }
      // when a user creates an iteration and then clicks on another iteration without
      // saving previous iteration then
      // we are deleting unsaved iteration and redirecting to iteration which user has clicked.
      if (parsedIterCreated) {
        handleIterationFolderClick(
          modalOpen.usecase,
          modalOpen.iteration,
          modalOpen.subItems,
        );
        localStorage.setItem(
          "current_usecase",
          JSON.stringify({
            parent_folder: modalOpen.usecase,
            iter_folder: modalOpen.iteration,
            file_name: modalOpen.subItems && modalOpen.subItems[0]?.label,
            committed: false,
          }),
        );
        setActiveUseCase({
          fileName: modalOpen.subItems && modalOpen.subItems[0]?.label,
          iteration: modalOpen.iteration,
          usecase: modalOpen.usecase,
          committed: false,
        });
      } else {
        localStorage.setItem(
          "current_usecase",
          JSON.stringify({
            parent_folder: usecaseName,
            iter_folder: "",
            file_name: "",
            committed: false,
          }),
        );
        setActiveUseCase({
          fileName: "",
          iteration: "",
          usecase: usecaseName,
          committed: false,
        });
      }

>>>>>>> e32bc61d
      setLoading(false);
      setDeleteUsecaseOrIter({
        usecase: "",
        iteration: "",
        open: false,
      });

      localStorage.setItem(
        "iteration-created",
        JSON.stringify({
          usecase: "",
          iteration: "",
          fileName: "",
          committed: false,
          iterationCreated: false,
        }),
      );
      // we can keep committed value as false

      // Update the URL
      window.history.pushState({}, "", "/");
      setOpenMenu(false);
      resetFlowToBlankCanvas();
      setWarning({ warning: "", open: true });
      setIsCurrentFileLocked(true);
      setIsChangesNotSaved(false);
    }
  };

  const handleDelIterationForDefaultAndNormal = (subItem: any, item: any) => {
    // Check if item.label is defined
    if (!item.label) {
      return;
    }

    const newLabel = item.label.split("__");
    // If the label is 'default', exit the function
    if (newLabel.length > 1 && newLabel[1] === "default") {
      return;
    }

    // If the subItem has a committed subItem, exit the function
    if (subItem?.subItems?.[0]?.isCommitted) {
      return;
    }

    // Otherwise, set the delete use case or iteration
    setDeleteUsecaseOrIter({
      usecase: item.label,
      iteration: subItem.label,
      open: true,
    });
  };

  const handleIterationCopyForDefault = (subItem: any, item: any) => {
    if (item.label) {
      if (
        subItem &&
        subItem.subItems[0]?.isCommitted &&
        !(item.label.indexOf("__default") > -1)
      ) {
        handleCopyIteration(
          item.label,
          subItem.label,
          subItem.subItems[0].label,
        );
      }
    }
  };

  const handleCreateIteration = async (folderName: string) => {
    if (folderName.indexOf("__default") > -1) {
      return;
    }
    setOpenMenu(false);
    if (isChangesNotSaved) {
      setModalOpen({
        usecase: folderName,
        iteration: "",
        subItems: [],
        open: true,
        for: "create-iteration",
      });
      return;
    } else {
      setModalOpen({
        usecase: "",
        iteration: "",
        subItems: [],
        open: false,
        for: "",
      });
    }
    try {
      const response = await fetch(`${API_URL}app/createiteration`, {
        method: "POST",
        headers: {
          "Content-Type": "application/json",
        },
        body: JSON.stringify({
          folderName: folderName,
        }),
      });

      const res: any = await response.json();
      if (response.ok) {
        if (!isUseCaseCreated) {
          setIsUseCaseCreated(response.ok);
        } else {
          setIsUseCaseCreated(false);
        }
        setOpenCreateUseCase(false);
        setLoading(false);
        setIsCurrentFileLocked(false);
        setIsChangesNotSaved(true);
        localStorage.setItem(
          "current_usecase",
          JSON.stringify({
            parent_folder: folderName,
            iter_folder: res.iter_folder_name,
            file_name: "",
            committed: false,
          }),
        );
        // here we can put committed value as false
        setActiveUseCase({
          usecase: folderName,
          iteration: res.iter_folder_name,
          fileName: "",
          committed: false,
        });
        const queryString = `?p_folder=${encodeURIComponent(folderName)}&i_folder=${res.iter_folder_name}&file_name=${encodeURIComponent("")}`;
        // Update the URL
        window.history.pushState({}, "", queryString);
        setSaveAndCommitBtnOpen(false);
        resetFlowToBlankCanvas();
        setOpenMenu(false);
<<<<<<< HEAD
        showNotification(
          "Created",
          "Iteration has been created successfully",
          "red",
=======
        setNotificationText({
          title: "Created",
          text: "Iteration has been created successfully",
        });
        localStorage.setItem(
          "iteration-created",
          JSON.stringify({
            usecase: folderName,
            iteration: res.iter_folder_name,
            fileName: "",
            committed: false,
            iterationCreated: true,
          }),
>>>>>>> e32bc61d
        );
        // handleSaveFlow(false);
      }
    } catch (e) {
      console.log("error in creating iteration");
      showNotification("Failed", "Error in creating iteration", "red");
    }
  };

  const fetchFoldersAndContents = async () => {
    try {
      const aggragUserId = localStorage.getItem("aggrag-userId");
      const response = await fetch(
        `${API_URL}app/loadcforge?aggrag_user_id=${aggragUserId}`,
        {
          method: "GET",
        },
      );

      if (!response.ok) {
        throw new Error("Failed to fetch folders");
      }
      const data = await response.json();
      if (data) {
        setMenuData(data);
      }
    } catch (error) {
      console.error("Error fetching folders:", error);
    }
  };

  const handleCopyIteration = async (
    usecaseName: string,
    iterationName: string,
    fileName: string,
  ) => {
    if (isChangesNotSaved) {
      setModalOpen({
        usecase: usecaseName,
        iteration: iterationName,
        subItems: [
          {
            isCommitted: false,
            label: fileName,
          },
        ],
        open: true,
        for: "copy-iteration",
      });
      return;
    } else {
      setModalOpen({
        usecase: "",
        iteration: "",
        subItems: [],
        open: false,
        for: "",
      });
    }

    setOpenMenu(false);
    const response = await fetch(`${API_URL}app/copyiteration`, {
      method: "POST",
      headers: {
        "Content-Type": "application/json",
      },
      body: JSON.stringify({
        folderName: usecaseName,
        iterationName: iterationName,
        fileName: fileName,
      }),
    });
    const res: any = await response.json();
    if (response.ok) {
      // this "if statement" is for fetching folder names when we create
      if (!isUseCaseCreated) {
        setIsUseCaseCreated(response.ok);
      } else {
        setIsUseCaseCreated(false);
      }
      setOpenCreateUseCase(false);
      setLoading(false);
      setIsCurrentFileLocked(false);
      // setIsChangesNotSaved(true);
      localStorage.setItem(
        "current_usecase",
        JSON.stringify({
          parent_folder: usecaseName,
          iter_folder: res.iter_folder_name,
          file_name: res.fileName ? res.fileName : "",
          committed: false,
        }),
      );
      // here also we can put committed value as false
      setActiveUseCase({
        usecase: usecaseName,
        iteration: res.iter_folder_name,
        fileName: res.file_name,
        committed: false,
      });
      const queryString = `?p_folder=${encodeURIComponent(usecaseName)}&i_folder=${res.iter_folder_name}&file_name=${encodeURIComponent(res.file_name)}`;
      // Update the URL
      window.history.pushState({}, "", queryString);
      setSaveAndCommitBtnOpen(false);
      setOpenMenu(false);
      // here loading the iteration folder and file
      handleIterationFolderClick(usecaseName, res.iter_folder_name, [
        {
          isCommitted: false,
          label: res.file_name,
        },
      ]);
      showNotification("Copied", `Iteration has been copied successfully`);
    }
  };

  const handleDeleteUsecase = async (usecasename: string) => {
    setLoading(true);
    const response = await fetch(`${API_URL}app/deleteusecase`, {
      method: "DELETE",
      headers: { "Content-Type": "application/json" },
      body: JSON.stringify({ usecasename: usecasename }),
    });
    if (response.ok) {
      setLoading(false);

      if (!isUseCaseCreated) {
        setIsUseCaseCreated(response.ok);
      } else {
        setIsUseCaseCreated(false);
      }
      localStorage.setItem(
        "current_usecase",
        JSON.stringify({
          parent_folder: "",
          iter_folder: "",
          file_name: "",
          committed: false,
        }),
      );
      // committed value as false
      setActiveUseCase({
        usecase: "",
        iteration: "",
        fileName: "",
        committed: false,
      });
      setLoading(false);
      // Update the URL
      window.history.pushState({}, "", "/");
      setDeleteUsecaseOrIter({ usecase: "", iteration: "", open: false });
      showNotification(
        "",
        `Use case (${usecasename && usecasename.split("__")[0]}) has been successfully deleted!`,
      );
      resetFlowToBlankCanvas();
      setOpenMenu(false);
      setWarning({ warning: "", open: true });
      setIsCurrentFileLocked(true);
      setIsChangesNotSaved(false);
    }
  };

  const handleCopyUsecaseModal = (item: any) => {
    setCopyModalOpen({
      for: "copy-usecase",
      open: true,
      usecase: item.label,
    });
  };

  const handleCopyUsecase = async (usecaseName: any) => {
    setLoading(true);
    setEditUsecaseforCopy("");
    const aggragUserId = localStorage.getItem("aggrag-userId");
    const response = await fetch(`${API_URL}app/copyusecase`, {
      method: "POST",
      headers: {
        "Content-Type": "application/json",
      },
      body: JSON.stringify({
        sourceUsecase: usecaseName,
        targetUsecase: editUsecaseforCopy + "__" + aggragUserId,
        aggrag_user_id: aggragUserId,
      }),
    });
    const usecaseResponse = await response.json();
    if (response.ok) {
      if (!isUseCaseCreated) {
        setIsUseCaseCreated(response.ok);
      } else {
        setIsUseCaseCreated(false);
      }
      showNotification("Copied", "Usecase has been successfully copied");
      setCopyModalOpen({
        for: "",
        open: false,
        usecase: "",
      });
      const res_file_name =
        usecaseResponse.iterations_info.length > 0 &&
        usecaseResponse.iterations_info[0].files[0]
          ? usecaseResponse.iterations_info[0].files[0]
          : "";
      const res_iteration_name =
        usecaseResponse.iterations_info.length > 0
          ? usecaseResponse.iterations_info[0].iteration_name
          : "";
      setActiveUseCase({
        usecase: usecaseResponse.target_usecase_folder_name,
        iteration: res_iteration_name,
        fileName: res_file_name,
        committed: false,
      });
      localStorage.setItem(
        "current_usecase",
        JSON.stringify({
          parent_folder: usecaseResponse.target_usecase_folder_name,
          iter_folder: res_iteration_name,
          file_name: res_file_name,
          committed: false,
        }),
      );
      handleIterationFolderClick(
        usecaseResponse.target_usecase_folder_name,
        res_iteration_name,
        [
          {
            isCommitted: false,
            label: res_file_name,
          },
        ],
      );
      setEditUsecaseforCopy("");
    } else {
      setErrorMessage({ error: true, message: usecaseResponse.message });
    }
    setLoading(false);
  };

  const getLabelDefault = (label: string) => {
    if (label) {
      // const newLabel = label.split("__")[1].toLowerCase();
      const newLabel = label.split("__");

      if (newLabel.length > 1 && newLabel[1].toLowerCase() === "default") {
        return (
          <span
            style={{
              fontSize: 8,
              color: "green",
              border: "1px green solid",
              textAlign: "center",
              padding: "0px 6px 2px 6px",
              borderRadius: "8px",
              position: "absolute",
              marginLeft: "5px",
              marginTop: "3px",
            }}
          >
            example
          </span>
        );
      }
    }
  };

  const removeBinForDefaults = (label: string) => {
    if (label) {
      const newLabel = label.split("__");

      if (newLabel.length > 1 && newLabel[1].toLowerCase() === "default") {
        return (
          <div style={{ cursor: "not-allowed" }}>
            <BinIcon color="#7b8990" />
          </div>
        );
      } else {
        return <BinIcon />;
      }
    }
  };

  const getLabelName = (label: string) => {
    if (label) {
      const newLabel = label.split("__");
      if (newLabel) {
        const items = newLabel.slice(0, -1);
        const filteredItems = items.filter(
          (item) => !item.includes("__default"),
        );
        const finalNameString = filteredItems.join("__");
        return finalNameString;
      } else {
        return "";
      }
    } else {
      return "";
    }
  };

  const handleDisableSave = () => {
    if (activeUseCase && activeUseCase.usecase.split("__")[1] === "default") {
      return true;
    } else {
      return false;
    }
  };

  const renderBinIcon = (item: any, subItem: any) => {
    if (subItem.subItems && subItem.subItems[0]?.isCommitted) {
      return false;
    } else if (
      item.label &&
      item.label.split("__").length > 1 &&
      item.label.split("__")[1].toLowerCase() === "default"
    ) {
      return false;
    }
    return true;
  };

  const renderCopyIcon = (item: any, subItem: any) => {
    if (
      item.label &&
      item.label.split("__").length > 1 &&
      item.label.split("__")[1].toLowerCase() === "default"
    ) {
      return false;
    } else if (subItem.subItems && subItem.subItems[0]?.isCommitted) {
      return true;
    } else {
      return false;
    }
  };

  useEffect(() => {
    fetchFoldersAndContents();
  }, [isUseCaseCreated]);

  // this code is for routing to respective methods when user confirms in the save changes modal
  useEffect(() => {
    if (confirmed) {
      if (modalOpen.for === "create-iteration") {
        const data = localStorage.getItem("iteration-created");
        const parsedData = data && JSON.parse(data);
        if (parsedData && parsedData.iterationCreated) {
          handleDeleteIteration(parsedData.usecase, parsedData.iteration);
        }
        handleCreateIteration(modalOpen.usecase);
      } else if (modalOpen.for === "copy-iteration") {
        handleCopyIteration(
          modalOpen.usecase,
          modalOpen.iteration,
          modalOpen.subItems[0]?.label,
        );
      } else if (modalOpen.for === "click-iteration") {
        const data = localStorage.getItem("iteration-created");
        const parsedData = data && JSON.parse(data);
        if (parsedData && parsedData.iterationCreated) {
          handleDeleteIteration(parsedData.usecase, parsedData.iteration);
          console.log("triggered");
        } else {
          handleIterationFolderClick(
            modalOpen.usecase,
            modalOpen.iteration,
            modalOpen.subItems,
          );
        }
      } else if (copyModalOpen.for === "copy-usecase") {
        handleCopyUsecase(copyModalOpen.usecase);
      }

      setConfirmed(false);
    }
  }, [confirmed]);

  useEffect(() => {
    // Cleanup the autosaving interval upon component unmount:
    return () => {
      clearInterval(autosavingInterval); // Clear the interval when the component is unmounted
    };
  }, []);

  useEffect(() => {
    window.addEventListener("error", (e) => {
      if (e.message.startsWith("ResizeObserver loop")) {
        const resizeObserverErrDiv = document.getElementById(
          "webpack-dev-server-client-overlay-div",
        );
        const resizeObserverErr = document.getElementById(
          "webpack-dev-server-client-overlay",
        );
        if (resizeObserverErr) {
          resizeObserverErr.setAttribute("style", "display: none");
        }
        if (resizeObserverErrDiv) {
          resizeObserverErrDiv.setAttribute("style", "display: none");
        }
      }
    });
  }, []);

  useEffect(() => {
    const localStorageContent = localStorage.getItem("current_usecase");
    const parsedData2 = localStorageContent && JSON.parse(localStorageContent);
    const userId = localStorage.getItem("aggrag-userId");
    if (userId === null) {
      const currentTimeStamp = new Date().getTime();
      localStorage.setItem("aggrag-userId", currentTimeStamp.toString());
    }
    if (localStorageContent != null) {
      const parsedData = JSON.parse(localStorageContent);
      setActiveUseCase({
        usecase: parsedData.parent_folder,
        iteration: parsedData.iter_folder,
        fileName: parsedData.file_name,
        committed: parsedData.committed,
      });
      if (
        parsedData &&
        parsedData.file_name &&
        parsedData.file_name.length > 0
      ) {
        try {
          loadExistingFile(
            parsedData.parent_folder,
            parsedData.iter_folder,
            parsedData.file_name,
            parsedData.committed,
          );
        } catch (e) {
          console.log("error in retrieving file data");
        }
      } else {
        resetFlowToBlankCanvas();
      }

      if (parsedData.committed) {
        setIsCurrentFileLocked(true);
      }
    }
    if (window) {
      window.onerror = function (message, source, lineno, colno, error) {
        // Log the error details to a remote server
        const errorData = {
          message,
          source,
          lineno,
          colno,
          error: error ? error.stack : null,
        };
        console.error("Global error logging: ", errorData);
        // Send errorData to a logging service (e.g., via an HTTP request)
        if (
          typeof errorData.message === "string" &&
          errorData.message.startsWith("ResizeObserver loop")
        ) {
          console.warn(
            "Ignored: ResizeObserver loop error: ",
            errorData.message,
          );
          return false;
        } else {
          showNotification(
            "Failed",
            errorData && errorData.message.toString(),
            "red",
          );
          // Return true to prevent the default browser error handling
          return true;
        }
      };

      // Handle unhandled promise rejections
      window.addEventListener("unhandledrejection", function (event) {
        const errorData = {
          message: event.reason.message,
          stack: event.reason.stack,
        };
        console.error("Unhandled promise rejection: ", errorData);
        showNotification("Failed", errorData.message, "red");
        // Prevent the default handling (e.g., logging to the console)
        event.preventDefault();
      });
    }
  }, []);

  if (!IS_ACCEPTED_BROWSER) {
    return (
      <Box maw={600} mx="auto" mt="40px">
        <Text m="xl" size={"11pt"}>
          {"We're sorry, but it seems like "}
          {isMobile
            ? "you are viewing Aggrag on a mobile device"
            : "your current browser isn't supported by the current version of Aggrag"}{" "}
          😔. We want to provide you with the best experience possible, so we
          recommend {isMobile ? "viewing Aggrag on a desktop browser" : ""}{" "}
          using one of our supported browsers listed below:
        </Text>
        <List m="xl" size={"11pt"}>
          <List.Item>Google Chrome</List.Item>
          <List.Item>Mozilla Firefox</List.Item>
          <List.Item>Microsoft Edge (Chromium)</List.Item>
          <List.Item>Brave</List.Item>
        </List>

        <Text m="xl" size={"11pt"}>
          These browsers offer enhanced compatibility with Aggrag&apos;s
          features. Don&apos;t worry, though! We&apos;re working to expand our
          browser support to ensure everyone can enjoy our platform. 😊
        </Text>
        <Text m="xl" size={"11pt"}>
          If you have any questions or need assistance, please don&apos;t
          hesitate to reach out on our{" "}
          <a href="https://github.com/genai-apps/aggrag/issues">GitHub</a> by{" "}
          <a href="https://github.com/genai-apps/aggrag/issues">
            opening an Issue.
          </a>
          &nbsp; (If you&apos;re a web developer, consider forking our
          repository and making a{" "}
          <a href="https://github.com/genai-apps/aggrag/pulls">Pull Request</a>{" "}
          to support your particular browser.)
        </Text>
      </Box>
    );
  } else
    return (
      <div>
        <GlobalSettingsModal ref={settingsModal} />
        <LoadingOverlay visible={isLoading} overlayBlur={1} />
        <ExampleFlowsModal
          ref={examplesModal}
          handleOnSelect={onSelectExampleFlow}
        />
        <AreYouSureModal
          ref={confirmationModal}
          title={confirmationDialogProps.title}
          message={confirmationDialogProps.message}
          onConfirm={confirmationDialogProps.onConfirm}
        />
        <Modal
          opened={copyModalOpen.open}
          onClose={() => {
            setCopyModalOpen({
              for: "",
              open: false,
              usecase: "",
            });
          }}
          title={<div style={{ fontWeight: "500" }}>Copy Use case</div>}
          styles={{
            header: { backgroundColor: "#228be6", color: "white" },
            root: { position: "relative", left: "-5%" },
            close: {
              color: "#fff",
              "&:hover": {
                color: "black",
              },
            },
          }}
        >
          <Box maw={400} mx="auto" mt="md" mb="md">
            <Text>Use case name:</Text>
            <Input
              value={editUsecaseforCopy}
              onChange={(e: any) => handleEditUsecaseForCopy(e.target.value)}
              style={{ marginTop: "6px", marginBottom: "6px" }}
              title="Use case name"
            />
            <div
              style={{ color: "red", marginBottom: "10px", fontSize: "12px" }}
            >
              {errorMessage.message}
            </div>
            <Text>Description: </Text>
            <Textarea
              placeholder="Use Case Description (optional)"
              style={{ marginTop: "10px" }}
            />
          </Box>
          <Flex
            mih={50}
            gap="md"
            justify="space-evenly"
            align="center"
            direction="row"
            wrap="wrap"
          >
            <Button
              variant="light"
              color="orange"
              type="submit"
              w="40%"
              onClick={() =>
                setCopyModalOpen({
                  for: "",
                  open: false,
                  usecase: "",
                })
              }
            >
              Cancel
            </Button>
            <Button
              variant="filled"
              color="blue"
              type="submit"
              w="40%"
              onClick={() => {
                setConfirmed(true);
              }}
              disabled={!(editUsecaseforCopy.length > 0)}
              loading={loading}
            >
              Confirm
            </Button>
          </Flex>
        </Modal>

        <Modal
          transitionProps={{ transition: "pop" }}
          title="Changes are not saved"
          opened={modalOpen.open}
          onClose={() =>
            setModalOpen({
              usecase: "",
              iteration: "",
              subItems: [],
              open: false,
              for: "",
            })
          }
          styles={{
            root: { position: "relative", left: "-5%" },
          }}
        >
          Are you sure you want to proceed? Any unsaved changes will be lost.
          <div style={{ display: "flex", gap: "12px", justifyContent: "end" }}>
            <Button
              variant="outline"
              disabled={false}
              onClick={() =>
                setModalOpen({
                  usecase: "",
                  iteration: "",
                  subItems: [],
                  open: false,
                  for: "",
                })
              }
              loading={loading}
            >
              Cancel
            </Button>
            <Button
              disabled={false}
              onClick={() => {
                setIsChangesNotSaved(false);
                setConfirmed(true);
              }}
              loading={loading}
            >
              Confirm
            </Button>
          </div>
        </Modal>

        <Modal
          transitionProps={{ transition: "pop" }}
          title="Create a use case"
          opened={openCreateUseCase}
          onClose={() => setOpenCreateUseCase(false)}
          styles={{
            root: { position: "relative", left: "-5%" },
          }}
        >
          <TextInput
            value={useCaseName}
            onChange={(event) => handleUseCaseName(event.target.value)}
            className="usecase-input"
            placeholder="Name"
            label={"Use case name:"}
            radius={"md"}
          />
          <Textarea
            value={description}
            onChange={(event) => setDescription(event.target.value)}
            placeholder="Use Case Description (optional)"
            style={{ marginTop: "10px" }}
            label={"Description:"}
          />
          <div style={{ color: "red", marginBottom: "10px", fontSize: "12px" }}>
            {errorMessage.message}
          </div>

          <div style={{ display: "flex", justifyContent: "center" }}>
            <Button
              disabled={!(useCaseName.length > 0)}
              onClick={() => handleCreateUseCase(false)}
              loading={loading}
            >
              Confirm
            </Button>
          </div>
        </Modal>

        <Modal
          transitionProps={{ transition: "pop" }}
          title={
            <b>
              Delete{" "}
              {deleteusecaseOrIter.usecase.length > 0 &&
              deleteusecaseOrIter.iteration.length > 0
                ? "Iteration"
                : "Use case"}
            </b>
          }
          opened={deleteusecaseOrIter.open}
          onClose={() =>
            setDeleteUsecaseOrIter({
              usecase: "",
              iteration: "",
              open: false,
            })
          }
          styles={{
            root: { position: "relative", left: "-5%" },
          }}
        >
          Are you sure you want to delete this{" "}
          <b>
            {deleteusecaseOrIter.usecase.length > 0 &&
            deleteusecaseOrIter.iteration.length > 0
              ? deleteusecaseOrIter.iteration
              : deleteusecaseOrIter.usecase.split("__")[0]}
          </b>
          <div
            style={{
              display: "flex",
              justifyContent: "end",
              marginTop: "16px",
              gap: "12px",
            }}
          >
            <Button
              variant="outline"
              onClick={() =>
                setDeleteUsecaseOrIter({
                  usecase: "",
                  iteration: "",
                  open: false,
                })
              }
            >
              Cancel
            </Button>
            <Button
              onClick={() => {
                deleteusecaseOrIter.usecase.length > 0 &&
                deleteusecaseOrIter.iteration.length > 0
                  ? handleDeleteIteration(
                      deleteusecaseOrIter.usecase,
                      deleteusecaseOrIter.iteration,
                    )
                  : handleDeleteUsecase(deleteusecaseOrIter.usecase);
              }}
              loading={loading}
            >
              Confirm
            </Button>
          </div>
        </Modal>

        {/* <Modal title={'Welcome to Aggrag'} size='400px' opened={welcomeModalOpened} onClose={closeWelcomeModal} yOffset={'6vh'} styles={{header: {backgroundColor: '#FFD700'}, root: {position: 'relative', left: '-80px'}}}>
          <Box m='lg' mt='xl'>
            <Text>To get started, click the Settings icon in the top-right corner.</Text>
          </Box>
        </Modal> */}

        <div
          id="cf-root-container"
          style={{ display: "flex", height: "100vh" }}
          onPointerDown={hideContextMenu}
        >
          <div
            style={{ height: "100%", backgroundColor: "#eee", flexGrow: "1" }}
          >
            <ReactFlow
              minZoom={0.7}
              onNodesChange={onNodesChange}
              onEdgesChange={onEdgesChange}
              onConnect={onConnect}
              nodes={nodes}
              edges={edges}
              // @ts-expect-error Node types won't perfectly fit unless we explicitly extend from RF's types; ignoring this for now.
              nodeTypes={nodeTypes}
              // @ts-expect-error Edge types won't perfectly fit unless we explicitly extend from RF's types; ignoring this for now.
              edgeTypes={edgeTypes}
              zoomOnPinch={false}
              zoomOnScroll={false}
              panOnScroll={true}
              disableKeyboardA11y={true}
              deleteKeyCode={[]}
              // connectionLineComponent={AnimatedConnectionLine}
              // connectionLineStyle={connectionLineStyle}
              snapToGrid={true}
              snapGrid={snapGrid}
              onInit={onInit}
              onError={() => {
                // Suppress ReactFlow warnings spamming the console.
                // console.log(err);
              }}
              edgesUpdatable={!isCurrenFileLocked}
              edgesFocusable={!isCurrenFileLocked}
              nodesDraggable={!isCurrenFileLocked}
              // nodesConnectable={!isCurrenFileLocked}
              nodesFocusable={!isCurrenFileLocked}
              // draggable={!isCurrenFileLocked}
              elementsSelectable={!isCurrenFileLocked}
            >
              <Background color="#999" gap={16} />
              <Controls showZoom={true} />
              {/* <MiniMap zoomable pannable /> */}
            </ReactFlow>
          </div>
        </div>
        <Tooltip
          multiline
          width={300}
          withinPortal
          withArrow
          label={
            isCurrenFileLocked &&
            "This is a commited iteration, hence can not be edited. Create a new/duplicate to continue."
          }
          style={{
            backgroundColor: isCurrenFileLocked
              ? (activeUseCase && activeUseCase.usecase === "") ||
                (activeUseCase && activeUseCase.iteration === "")
                ? "transparent"
                : ""
              : "transparent",
            color:
              (activeUseCase && activeUseCase.usecase === "") ||
              (activeUseCase && activeUseCase.iteration === "")
                ? "transparent"
                : "",
          }}
        >
          <div className="top-bar">
            <div id="custom-controls">
              <Menu
                transitionProps={{ transition: "pop-top-left" }}
                position="top-start"
                closeOnClickOutside={true}
                closeOnEscape
                trigger="hover"
                width={270}
              >
                <Menu.Target>
                  <Button
                    size="sm"
                    compact
                    mr="sm"
                    onClick={() => {
                      setSaveAndCommitBtnOpen(false);
                      setOpenMenu(!openMenu);
                    }}
                    variant="gradient"
                  >
                    Use Cases +
                  </Button>
                </Menu.Target>

                <Menu.Dropdown>
                  <div style={{ overflowY: "auto", maxHeight: 600 }}>
                    <Menu.Item
                      onClick={() => {
                        setUseCaseName("");
                        setOpenMenu(false);
                        setDescription("");
                        setErrorMessage({ error: false, message: "" });
                        setOpenCreateUseCase(true);
                      }}
                      style={{
                        cursor: "pointer",
                        marginTop: "2px",
                        color: "#726C72",
                      }}
                    >
                      Create a new use case
                    </Menu.Item>

                    {menuData &&
                      menuData.map((item: any, index: any) => {
                        if (item.subItems) {
                          return (
                            <Menu
                              key={index}
                              transitionProps={{ transition: "pop-top-left" }}
                              trigger="hover"
                              width={300}
                              shadow="md"
                              position="right-start"
                            >
                              <Menu.Target>
                                <Menu.Item
                                  className="menu-hover-item"
                                  rightSection={
                                    <div
                                      style={{
                                        display: "flex",
                                        alignItems: "center",
                                        justifyContent: "center",
                                        gap: "10px",
                                      }}
                                    >
                                      <Tooltip label="Delete">
                                        <div
                                          onClick={() => {
                                            setOpenMenu(false);
                                            item.label &&
                                              item.label.split("__").length >
                                                1 &&
                                              item.label
                                                .split("__")[1]
                                                .toLowerCase() !== "default" &&
                                              setDeleteUsecaseOrIter({
                                                usecase: item.label,
                                                iteration: "",
                                                open: true,
                                              });
                                          }}
                                          style={{
                                            display: "flex",
                                            alignSelf: "center",
                                            marginTop: "3px",
                                          }}
                                        >
                                          {removeBinForDefaults(item.label)}
                                        </div>
                                      </Tooltip>
                                      <div
                                        style={{ marginTop: "4px" }}
                                        onClick={() =>
                                          handleCopyUsecaseModal(item)
                                        }
                                      >
                                        <CopyIcon />
                                      </div>
                                    </div>
                                  }
                                  style={{
                                    backgroundColor:
                                      activeUseCase.usecase === item.label ||
                                      hoveredItem === item.label
                                        ? "#ececec"
                                        : "",
                                    marginTop:
                                      activeUseCase.usecase === item.label ||
                                      hoveredItem === item.label
                                        ? "2px"
                                        : "",
                                    marginBottom:
                                      activeUseCase.usecase === item.label ||
                                      hoveredItem === item.label
                                        ? "2px"
                                        : "",
                                  }}
                                  onMouseEnter={() =>
                                    setHoveredItem(item.label)
                                  }
                                  onMouseLeave={() => setHoveredItem(null)}
                                  // onClick={() => handleUseCaseFolderClick(item.label)}
                                  styles={{
                                    root: {
                                      "&:hover": { backgroundColor: "#000" },
                                      "&:active": {
                                        backgroundColor: "#e0e0e0",
                                      },
                                    },
                                  }}
                                >
                                  {/* here we are separating label because from backend we are getting name and timestamp */}
                                  <span>
                                    {/* {item.label && item.label.split("__")[0]} */}
                                    {getLabelName(item.label)}
                                  </span>{" "}
                                  {item.label && getLabelDefault(item.label)}
                                </Menu.Item>
                              </Menu.Target>

                              <Menu.Dropdown style={{ width: "400px" }}>
                                <Menu.Item
                                  onClick={() => {
                                    setSaveAndCommitBtnOpen(false);
                                    // handleCreateNewIteration(item.label);
                                    handleCreateIteration(item.label);
                                  }}
                                >
                                  Create a new iteration
                                </Menu.Item>
                                {item.subItems.map(
                                  (subItem: any, subIndex: any) => {
                                    if (subItem.subItems) {
                                      return (
                                        <Menu
                                          key={subIndex}
                                          transitionProps={{
                                            transition: "pop-top-left",
                                          }}
                                          trigger="hover"
                                          width={200}
                                          shadow="md"
                                          position="right-start"
                                        >
                                          <Menu.Target>
                                            <Menu.Item
                                              onMouseEnter={() =>
                                                setHoveredItem(item.label)
                                              }
                                              onMouseLeave={() =>
                                                setHoveredItem(null)
                                              }
                                              className="menu-hover-item"
                                              rightSection={
                                                <div
                                                  style={{
                                                    display: "flex",
                                                    alignItems: "center",
                                                    gap: "12px",
                                                  }}
                                                >
                                                  <div
                                                    style={{
                                                      marginTop: "8px",
                                                    }}
                                                  >
                                                    {subItem.subItems &&
                                                      subItem.subItems[0]
                                                        ?.isCommitted && (
                                                        <LockIcon />
                                                      )}
                                                  </div>
                                                  <div
                                                    style={{
                                                      marginTop: "8px",
                                                    }}
                                                    onClick={(e) => {
                                                      e.stopPropagation();
                                                      setOpenMenu(false);
                                                      handleDelIterationForDefaultAndNormal(
                                                        subItem,
                                                        item,
                                                      );
                                                    }}
                                                  >
                                                    {renderBinIcon(
                                                      item,
                                                      subItem,
                                                    ) ? (
                                                      <BinIcon />
                                                    ) : (
                                                      <div
                                                        style={{
                                                          cursor: "not-allowed",
                                                        }}
                                                      >
                                                        <BinIcon
                                                          color={"#7b8990"}
                                                        />
                                                      </div>
                                                    )}
                                                  </div>
                                                  <div
                                                    style={{
                                                      display: "flex",
                                                      alignItems: "center",
                                                      gap: "12px",
                                                      marginTop: "4px",
                                                    }}
                                                  >
                                                    <div
                                                      style={{
                                                        marginTop: "2px",
                                                      }}
                                                      onClick={(e) => {
                                                        e.stopPropagation();
                                                        handleIterationCopyForDefault(
                                                          subItem,
                                                          item,
                                                        );
                                                      }}
                                                    >
                                                      {renderCopyIcon(
                                                        item,
                                                        subItem,
                                                      ) ? (
                                                        <CopyIcon />
                                                      ) : (
                                                        <div
                                                          style={{
                                                            cursor:
                                                              "not-allowed",
                                                          }}
                                                        >
                                                          <CopyIcon
                                                            color={"#7b8990"}
                                                          />
                                                        </div>
                                                      )}
                                                    </div>
                                                  </div>
                                                </div>
                                              }
                                              onClick={(e) => {
                                                e.stopPropagation();
                                                handleIterationFolderClick(
                                                  item.label,
                                                  subItem.label,
                                                  subItem.subItems,
                                                );
                                              }}
                                              style={{
                                                height: "32px",
                                                backgroundColor:
                                                  activeUseCase.usecase ===
                                                    item.label &&
                                                  activeUseCase.iteration ===
                                                    subItem.label
                                                    ? "#ececec"
                                                    : "",
                                              }}
                                            >
                                              <span className="overflow-iteration-name">
                                                {subItem.label}
                                              </span>
                                            </Menu.Item>
                                          </Menu.Target>
                                        </Menu>
                                      );
                                    }
                                    return (
                                      <Menu.Item key={subIndex}>
                                        {subItem.label}
                                      </Menu.Item>
                                    );
                                  },
                                )}
                              </Menu.Dropdown>
                            </Menu>
                          );
                        }

                        return <Menu.Item key={index}>{item.label}</Menu.Item>;
                      })}
                  </div>
                </Menu.Dropdown>
              </Menu>

              <Menu
                transitionProps={{ transition: "pop-top-left" }}
                position="top-start"
                width={220}
                closeOnClickOutside={true}
                closeOnEscape
                styles={{ item: { maxHeight: "28px" } }}
                disabled={isCurrenFileLocked}
                trigger="hover"
              >
                <Menu.Target>
                  <Button
                    size="sm"
                    variant="gradient"
                    compact
                    mr="sm"
                    disabled={
                      (activeUseCase && activeUseCase.usecase === "") ||
                      isCurrenFileLocked
                    }
                    onClick={() => setOpenAddNode(!openAddNode)} // to close use cases menu
                  >
                    Add Node +
                  </Button>
                </Menu.Target>
                <Menu.Dropdown>
                  <Menu.Label>Knowledge Base</Menu.Label>
                  <MenuTooltip label="Input file to prompt or chat nodes. You can also declare variables in brackets {} to chain FileFields together.">
                    <Menu.Item
                      onClick={addUploadFileFieldsNode}
                      icon={<IconForms size="16px" />}
                    >
                      {" "}
                      Upload File Fields Node{" "}
                    </Menu.Item>
                  </MenuTooltip>
                  <Menu.Divider />
                  <Menu.Label>Input Data</Menu.Label>
                  <MenuTooltip label="Specify input text to prompt or chat nodes. You can also declare variables in brackets {} to chain TextFields together.">
                    <Menu.Item
                      onClick={addTextFieldsNode}
                      icon={<IconTextPlus size="16px" />}
                    >
                      {" "}
                      TextFields Node{" "}
                    </Menu.Item>
                  </MenuTooltip>
                  <MenuTooltip label="Specify inputs as a comma-separated list of items. Good for specifying lots of short text values. An alternative to TextFields node.">
                    <Menu.Item
                      onClick={addItemsNode}
                      icon={<IconForms size="16px" />}
                    >
                      {" "}
                      Items Node{" "}
                    </Menu.Item>
                  </MenuTooltip>
                  <MenuTooltip label="Import or create a spreadhseet of data to use as input to prompt or chat nodes. Import accepts xlsx, csv, and jsonl.">
                    <Menu.Item onClick={addTabularDataNode} icon={"🗂️"}>
                      {" "}
                      Tabular Data Node{" "}
                    </Menu.Item>
                  </MenuTooltip>
                  <Menu.Divider />
                  <Menu.Label>Prompters</Menu.Label>
                  <MenuTooltip label="Prompt one or multiple LLMs. Specify prompt variables in brackets {}.">
                    <Menu.Item onClick={addPromptNode} icon={"💬"}>
                      {" "}
                      Prompt Node{" "}
                    </Menu.Item>
                  </MenuTooltip>
                  <MenuTooltip label="Start or continue a conversation with chat models. Attach Prompt Node output as past context to continue chatting past the first turn.">
                    <Menu.Item onClick={addChatTurnNode} icon={"🗣"}>
                      {" "}
                      Chat Turn Node{" "}
                    </Menu.Item>
                  </MenuTooltip>
                  <Menu.Divider />
                  <Menu.Label>Evaluators</Menu.Label>
                  <MenuTooltip label="Evaluate responses with a simple check (no coding required).">
                    <Menu.Item
                      onClick={addSimpleEvalNode}
                      icon={<IconRuler2 size="16px" />}
                    >
                      {" "}
                      Simple Evaluator{" "}
                    </Menu.Item>
                  </MenuTooltip>
                  <MenuTooltip label="Evaluate responses by writing JavaScript code.">
                    <Menu.Item
                      onClick={() => addEvalNode("javascript")}
                      icon={<IconTerminal size="16px" />}
                    >
                      {" "}
                      JavaScript Evaluator{" "}
                    </Menu.Item>
                  </MenuTooltip>
                  <MenuTooltip label="Evaluate responses by writing Python code.">
                    <Menu.Item
                      onClick={() => addEvalNode("python")}
                      icon={<IconTerminal size="16px" />}
                    >
                      {" "}
                      Python Evaluator{" "}
                    </Menu.Item>
                  </MenuTooltip>
                  <MenuTooltip label="Evaluate responses with an LLM like GPT-4.">
                    <Menu.Item
                      onClick={addLLMEvalNode}
                      icon={<IconRobot size="16px" />}
                    >
                      {" "}
                      LLM Scorer{" "}
                    </Menu.Item>
                  </MenuTooltip>
                  <MenuTooltip label="Evaluate responses across multiple criteria (multiple code and/or LLM evaluators).">
                    <Menu.Item
                      onClick={addMultiEvalNode}
                      icon={<IconAbacus size="16px" />}
                    >
                      {" "}
                      Multi-Evaluator{" "}
                    </Menu.Item>
                  </MenuTooltip>
                  <Menu.Divider />
                  <Menu.Label>Visualizers</Menu.Label>
                  <MenuTooltip label="Plot evaluation results. (Attach an evaluator or scorer node as input.)">
                    <Menu.Item onClick={addVisNode} icon={"📊"}>
                      {" "}
                      Vis Node{" "}
                    </Menu.Item>
                  </MenuTooltip>
                  <MenuTooltip label="Used to inspect responses from prompter or evaluation nodes, without opening up the pop-up view.">
                    <Menu.Item onClick={addInspectNode} icon={"🔍"}>
                      {" "}
                      Inspect Node{" "}
                    </Menu.Item>
                  </MenuTooltip>
                  <Menu.Divider />
                  <Menu.Label>Processors</Menu.Label>
                  <MenuTooltip label="Transform responses by mapping a JavaScript function over them.">
                    <Menu.Item
                      onClick={() => addProcessorNode("javascript")}
                      icon={<IconTerminal size="14pt" />}
                    >
                      {" "}
                      JavaScript Processor{" "}
                    </Menu.Item>
                  </MenuTooltip>
                  {IS_RUNNING_LOCALLY ? (
                    <MenuTooltip label="Transform responses by mapping a Python function over them.">
                      <Menu.Item
                        onClick={() => addProcessorNode("python")}
                        icon={<IconTerminal size="14pt" />}
                      >
                        {" "}
                        Python Processor{" "}
                      </Menu.Item>
                    </MenuTooltip>
                  ) : (
                    <></>
                  )}
                  <MenuTooltip label="Concatenate responses or input data together before passing into later nodes, within or across variables and LLMs.">
                    <Menu.Item
                      onClick={addJoinNode}
                      icon={<IconArrowMerge size="14pt" />}
                    >
                      {" "}
                      Join Node{" "}
                    </Menu.Item>
                  </MenuTooltip>
                  <MenuTooltip label="Split responses or input data by some format. For instance, you can split a markdown list into separate items.">
                    <Menu.Item
                      onClick={addSplitNode}
                      icon={<IconArrowsSplit size="14pt" />}
                    >
                      {" "}
                      Split Node{" "}
                    </Menu.Item>
                  </MenuTooltip>
                  <Menu.Divider />
                  <Menu.Label>Misc</Menu.Label>
                  <MenuTooltip label="Make a comment about your flow.">
                    <Menu.Item onClick={addCommentNode} icon={"✏️"}>
                      {" "}
                      Comment Node{" "}
                    </Menu.Item>
                  </MenuTooltip>
                  {IS_RUNNING_LOCALLY ? (
                    <MenuTooltip label="Specify directories to load as local packages, so they can be imported in your Python evaluator nodes (add to sys path).">
                      <Menu.Item
                        onClick={addScriptNode}
                        icon={<IconSettingsAutomation size="16px" />}
                      >
                        {" "}
                        Global Python Scripts{" "}
                      </Menu.Item>
                    </MenuTooltip>
                  ) : (
                    <></>
                  )}
                </Menu.Dropdown>
              </Menu>

              <Button
                loading={loading}
                disabled={handleDisableSave()}
                // disabled={isCurrenFileLocked}
                size="sm"
                variant="outline"
                compact
                mr="xs"
                onClick={() => {
                  handleSaveDropdown();
                }}
                rightIcon={
                  <div
                    ref={saveRef}
                    onClick={(e) => {
                      e.stopPropagation();
                      setSaveAndCommitBtnOpen(!saveAndCommitBtnOpen);
                      setOpenMenu(false);
                    }}
                  >
                    <div ref={saveRef}>
                      <Menu position="top-start" trigger="hover">
                        <div>
                          <Menu.Target>
                            <div
                              style={{
                                display: "flex",
                                alignItems: "center",
                              }}
                            >
                              <Chevron />
                            </div>
                          </Menu.Target>

                          <Menu.Dropdown>
                            <Menu.Item
                              onClick={() => {
                                setSaveDropdown("Save");
                                handleSaveFlow(false);
                              }}
                              style={{
                                backgroundColor:
                                  saveDropdown === "Save" ? "#e0e0e0" : "",
                              }}
                              disabled={isCurrenFileLocked}
                            >
                              Save
                            </Menu.Item>
                            <Menu.Item
                              onClick={() => {
                                setSaveDropdown("Save & Commit");
                                handleSaveAndCommit();
                              }}
                              style={{
                                backgroundColor:
                                  saveDropdown === "Save & Commit"
                                    ? "#e0e0e0"
                                    : "",
                              }}
                              disabled={isCurrenFileLocked}
                            >
                              Save & Commit
                            </Menu.Item>
                            <Menu.Item
                              onClick={() => {
                                setSaveDropdown("Deploy in app");
                              }}
                              style={{
                                backgroundColor:
                                  saveDropdown === "Deploy in app"
                                    ? "#e0e0e0"
                                    : "",
                              }}
                              disabled={!isCurrenFileLocked}
                            >
                              Deploy in app
                            </Menu.Item>
                          </Menu.Dropdown>
                        </div>
                      </Menu>
                    </div>
                  </div>
                }
              >
                {saveDropdown}
              </Button>
              {isCurrenFileLocked && (
                <span
                  style={{
                    fontSize: "12px",
                    marginLeft: "12px",
                    fontWeight: 400,
                    color: "#228be6",
                  }}
                ></span>
              )}
            </div>
            {activeUseCase.iteration && (
              <div className="center-tab">
                <div className="top-bar-usecase">
                  {activeUseCase.usecase &&
                    activeUseCase.usecase.split("__")[0]}
                </div>{" "}
                <div
                  className={`top-bar-iteration ${isCurrenFileLocked ? "committed" : ""}`}
                >
                  / {activeUseCase.iteration}
                </div>
                {isCurrenFileLocked && (
                  <div className="lock-icon">
                    <LockIcon />
                  </div>
                )}
              </div>
            )}
            <div
            // style={{ position: "fixed", right: "10px", top: "18px", zIndex: 8 }}
            >
              {IS_RUNNING_LOCALLY ? (
                <></>
              ) : (
                <Button
                  onClick={onClickShareFlow}
                  size="sm"
                  variant="outline"
                  compact
                  color={clipboard.copied ? "teal" : "blue"}
                  mr="xs"
                  style={{ float: "left" }}
                >
                  {waitingForShare ? (
                    <Loader size="xs" mr="4px" />
                  ) : (
                    <IconFileSymlink size="16px" />
                  )}
                  {clipboard.copied
                    ? "Link copied!"
                    : waitingForShare
                      ? "Sharing..."
                      : "Share"}
                </Button>
              )}
              <Button
                onClick={exportFlow}
                size="sm"
                variant="outline"
                bg="#eee"
                compact
                mr="xs"
                style={{ float: "left" }}
              >
                Export
              </Button>
              <Button
                onClick={importFlowFromFile}
                size="sm"
                variant="outline"
                bg="#eee"
                compact
                style={{ float: "left", marginRight: "8px" }}
              >
                Import
              </Button>
              <Menu
                transitionProps={{ transition: "pop-top-left" }}
                position="bottom-end"
                closeOnClickOutside={true}
                closeOnEscape
              >
                <Menu.Target>
                  <Button
                    size="sm"
                    variant="outline"
                    bg="#eee"
                    compact
                    style={{ float: "left", marginRight: "8px" }}
                  >
                    <Chevron />
                  </Button>
                </Menu.Target>

                <Menu.Dropdown>
                  <Menu.Item onClick={onClickExamples}>Examples</Menu.Item>
                </Menu.Dropdown>
              </Menu>
              <Button
                onClick={onClickSettings}
                size="sm"
                variant="gradient"
                compact
              >
                <IconSettings size={"90%"} />
              </Button>
            </div>
          </div>
        </Tooltip>
        <div
          style={{
            position: "fixed",
            right: "10px",
            bottom: "20px",
            zIndex: 8,
          }}
        >
          <a
            href="https://github.com/genai-apps/aggrag/issues/new/choose"
            target="_blank"
            style={{ color: "#666", fontSize: "11pt" }}
            rel="noreferrer"
          >
            Suggest a feature / raise a bug
          </a>
        </div>
      </div>
    );
};

export default App;<|MERGE_RESOLUTION|>--- conflicted
+++ resolved
@@ -1378,13 +1378,6 @@
       } else {
         setIsUseCaseCreated(false);
       }
-<<<<<<< HEAD
-      showNotification(
-        "",
-        `Iteration (${iterationName} of ${usecaseName && usecaseName.split("__")[0]}) has been successfully deleted!`,
-        "red",
-      );
-=======
       // this block of code is for showing deleted notification text only when user deletes.
       // (in some cases when undoing a iteration we are deleting iteration so in such cases we are skipping it)
       let parsedIterCreated = false;
@@ -1394,10 +1387,11 @@
         parsedIterCreated = parsedData.iterationCreated;
       }
       if (!parsedIterCreated) {
-        setNotificationText({
-          title: "",
-          text: `Iteration (${iterationName} of ${usecaseName && usecaseName.split("__")[0]}) has been successfully deleted!`,
-        });
+        showNotification(
+          "",
+          `Iteration (${iterationName} of ${usecaseName && usecaseName.split("__")[0]}) has been successfully deleted!`,
+          "red",
+        );
       }
       // when a user creates an iteration and then clicks on another iteration without
       // saving previous iteration then
@@ -1441,7 +1435,6 @@
         });
       }
 
->>>>>>> e32bc61d
       setLoading(false);
       setDeleteUsecaseOrIter({
         usecase: "",
@@ -1579,16 +1572,7 @@
         setSaveAndCommitBtnOpen(false);
         resetFlowToBlankCanvas();
         setOpenMenu(false);
-<<<<<<< HEAD
-        showNotification(
-          "Created",
-          "Iteration has been created successfully",
-          "red",
-=======
-        setNotificationText({
-          title: "Created",
-          text: "Iteration has been created successfully",
-        });
+        showNotification("Created", "Iteration has been created successfully");
         localStorage.setItem(
           "iteration-created",
           JSON.stringify({
@@ -1598,7 +1582,6 @@
             committed: false,
             iterationCreated: true,
           }),
->>>>>>> e32bc61d
         );
         // handleSaveFlow(false);
       }
