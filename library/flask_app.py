--- conflicted
+++ resolved
@@ -1675,11 +1675,6 @@
     query = data.get("query")
     ragstore_settings = data.get("ragstore_settings")
 
-<<<<<<< HEAD
-    # use_case_name = working_dir.split("/")[-2]
-    # iteration = working_dir.split("/")[-1]
-=======
->>>>>>> bf8e560d
     rag_models = ["base", "raptor", "subqa", "meta_llama", "meta_lang", "tableBase"]
 
     if rag_name not in rag_models:
