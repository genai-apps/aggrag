import shutil
import json, os, sys, asyncio, time, re
from dataclasses import dataclass
from enum import Enum
from typing import List
from statistics import mean, median, stdev
from flask import Flask, request, jsonify, render_template, send_file
from flask_cors import CORS
from pydantic import ValidationError

from library.aggrag.aggrag import AggRAG
from library.aggrag.core.schema import (
    RagStoreBool,
    RagStoreSettings,
    BaseRagSetting,
    SubQARagSetting,
    RaptorRagSetting,
    MetaLlamaRagSetting,
    MetaLangRagSetting,
    TableBaseRagSetting,
)
from library.providers.dalai import call_dalai
from library.providers import ProviderRegistry
import requests as py_requests
import logging
from werkzeug.utils import secure_filename
from werkzeug.datastructures import ImmutableMultiDict
from library.aggrag.core.log_config import app_loger
from openai import OpenAIError


""" =================
    SETUP AND GLOBALS
    =================
"""
logger = logging.getLogger(__name__)
# Setup Flask app to serve static version of React front-end
HOSTNAME = "localhost"
PORT = 8000
# SESSION_TOKEN = secrets.token_hex(32)
BUILD_DIR = os.path.join(
    os.path.dirname(os.path.realpath(__file__)), "react-server", "build"
)
STATIC_DIR = os.path.join(BUILD_DIR, "static")

UPLOAD_FILE_MAXIMUM_SIZE: int = 25  # 25 MB

app_loger.configure_logs()


app = Flask(__name__, static_folder=STATIC_DIR, template_folder=BUILD_DIR)
app.config["MAX_CONTENT_LENGTH"] = UPLOAD_FILE_MAXIMUM_SIZE * 1024 * 1024

# Set up CORS for specific routes
cors = CORS(app, resources={r"/*": {"origins": "*"}})

# The cache and examples files base directories
CACHE_DIR = os.path.join(os.path.dirname(os.path.realpath(__file__)), "cache")
EXAMPLES_DIR = os.path.join(os.path.dirname(os.path.realpath(__file__)), "examples")
CONFIGURATION_DIR = os.path.join(os.getcwd(), "configurations")


class MetricType(Enum):
    KeyValue = 0
    KeyValue_Numeric = 1
    KeyValue_Categorical = 2
    KeyValue_Mixed = 3
    Numeric = 4
    Categorical = 5
    Mixed = 6
    Unknown = 7
    Empty = 8


""" ==============
    UTIL FUNCTIONS
    ==============
"""

HIJACKED_PRINT_LOG_FILE = None
ORIGINAL_PRINT_METHOD = None


def HIJACK_PYTHON_PRINT() -> None:
    # Hijacks Python's print function, so that we can log
    # the outputs when the evaluator is run:
    import builtins
    import tempfile

    global HIJACKED_PRINT_LOG_FILE, ORIGINAL_PRINT_METHOD

    # Create a temporary file for logging and keep it open
    HIJACKED_PRINT_LOG_FILE = tempfile.NamedTemporaryFile(mode="a+", delete=False)

    # Create a wrapper over the original print method, and save the original print
    ORIGINAL_PRINT_METHOD = print

    def hijacked_print(*args, **kwargs):
        if "file" in kwargs:
            # We don't want to override any library that's using print to a file.
            ORIGINAL_PRINT_METHOD(*args, **kwargs)
        else:
            ORIGINAL_PRINT_METHOD(*args, **kwargs, file=HIJACKED_PRINT_LOG_FILE)

    # Replace the original print function with the custom print function
    builtins.print = hijacked_print


def REVERT_PYTHON_PRINT() -> List[str]:
    # Reverts back to original Python print method
    # NOTE: Call this after hijack, and make sure you've caught all exceptions!
    import builtins

    global ORIGINAL_PRINT_METHOD, HIJACKED_PRINT_LOG_FILE

    logs = []
    if HIJACKED_PRINT_LOG_FILE is not None:
        # Read the log file
        HIJACKED_PRINT_LOG_FILE.seek(0)
        logs = HIJACKED_PRINT_LOG_FILE.read().split("\n")

    if ORIGINAL_PRINT_METHOD is not None:
        builtins.print = ORIGINAL_PRINT_METHOD

    HIJACKED_PRINT_LOG_FILE.close()
    HIJACKED_PRINT_LOG_FILE = None

    if len(logs) == 1 and len(logs[0].strip()) == 0:
        logs = []
    return logs


@dataclass
class ResponseInfo:
    """Stores info about a single LLM response. Passed to evaluator functions."""

    text: str  # The text of the LLM response
    prompt: str  # The text of the prompt using to query the LLM
    var: dict  # A dictionary of arguments that filled in the prompt template used to generate the final prompt
    meta: dict  # A dictionary of metadata ('metavars') that is 'carried alongside' data used to generate the prompt
    llm: str  # The name of the LLM queried (the nickname in Aggrag)

    def __str__(self):
        return self.text

    def asMarkdownAST(self):
        import mistune

        md_ast_parser = mistune.create_markdown(renderer="ast")
        return md_ast_parser(self.text)


def check_typeof_vals(arr: list) -> MetricType:
    if len(arr) == 0:
        return MetricType.Empty

    def typeof_set(types: set) -> MetricType:
        if len(types) == 0:
            return MetricType.Empty
        if len(types) == 1 and next(iter(types)) == dict:
            return MetricType.KeyValue
        elif all((t in (int, float) for t in types)):
            # Numeric metrics only
            return MetricType.Numeric
        elif all((t in (str, bool) for t in types)):
            # Categorical metrics only ('bool' is True/False, counts as categorical)
            return MetricType.Categorical
        elif all((t in (int, float, bool, str) for t in types)):
            # Mix of numeric and categorical types
            return MetricType.Mixed
        else:
            # Mix of types beyond basic ones
            return MetricType.Unknown

    def typeof_dict_vals(d):
        dict_val_type = typeof_set(set((type(v) for v in d.values())))
        if dict_val_type == MetricType.Numeric:
            return MetricType.KeyValue_Numeric
        elif dict_val_type == MetricType.Categorical:
            return MetricType.KeyValue_Categorical
        else:
            return MetricType.KeyValue_Mixed

    # Checks type of all values in 'arr' and returns the type
    val_type = typeof_set(set((type(v) for v in arr)))
    if val_type == MetricType.KeyValue:
        # This is a 'KeyValue' pair type. We need to find the more specific type of the values in the dict.
        # First, we check that all dicts have the exact same keys
        for i in range(len(arr) - 1):
            d, e = arr[i], arr[i + 1]
            if set(d.keys()) != set(e.keys()):
                raise Exception(
                    "The keys and size of dicts for evaluation results must be consistent across evaluations."
                )

        # Then, we check the consistency of the type of dict values:
        first_dict_val_type = typeof_dict_vals(arr[0])
        for d in arr[1:]:
            if first_dict_val_type != typeof_dict_vals(d):
                raise Exception(
                    "Types of values in dicts for evaluation results must be consistent across responses."
                )
        # If we're here, all checks passed, and we return the more specific KeyValue type:
        return first_dict_val_type
    else:
        return val_type


def run_over_responses(
    process_func, responses: list, scope: str, process_type: str
) -> list:
    for resp_obj in responses:
        res = resp_obj["responses"]
        if scope == "response":
            # Run process func over every individual response text
            proc = [
                process_func(
                    ResponseInfo(
                        text=r,
                        prompt=resp_obj["prompt"],
                        var=resp_obj["vars"],
                        meta=resp_obj["metavars"] if "metavars" in resp_obj else {},
                        llm=resp_obj["llm"],
                    )
                )
                for r in res
            ]

            if process_type == "processor":
                # Response text was just transformed, not evaluated
                resp_obj["responses"] = proc
            else:
                # Responses were evaluated/scored
                # Check the type of evaluation results
                # NOTE: We assume this is consistent across all evaluations, but it may not be.
                eval_res_type = check_typeof_vals(proc)

                if eval_res_type == MetricType.Numeric:
                    # Store items with summary of mean, median, etc
                    resp_obj["eval_res"] = {
                        "mean": mean(proc),
                        "median": median(proc),
                        "stdev": stdev(proc) if len(proc) > 1 else 0,
                        "range": (min(proc), max(proc)),
                        "items": proc,
                        "dtype": eval_res_type.name,
                    }
                elif eval_res_type in (MetricType.Unknown, MetricType.Empty):
                    raise Exception(
                        "Unsupported types found in evaluation results. Only supported types for metrics are: int, float, bool, str."
                    )
                else:
                    # Categorical, KeyValue, etc, we just store the items:
                    resp_obj["eval_res"] = {
                        "items": proc,
                        "dtype": eval_res_type.name,
                    }
        else:
            # Run process func over the entire response batch
            proc = process_func(
                [
                    ResponseInfo(
                        text=r,
                        prompt=resp_obj["prompt"],
                        var=resp_obj["vars"],
                        llm=resp_obj["llm"],
                    )
                    for r in res
                ]
            )

            if process_type == "processor":
                # Response text was just transformed, not evaluated
                resp_obj["responses"] = proc
            else:
                # Responses were evaluated/scored
                ev_type = check_typeof_vals([proc])
                if ev_type == MetricType.Numeric:
                    resp_obj["eval_res"] = {
                        "mean": proc,
                        "median": proc,
                        "stdev": 0,
                        "range": (proc, proc),
                        "items": [proc],
                        "type": ev_type.name,
                    }
                else:
                    resp_obj["eval_res"] = {
                        "items": [proc],
                        "type": ev_type.name,
                    }
    return responses


async def make_sync_call_async(sync_method, *args, **params):
    """
    Makes a blocking synchronous call asynchronous, so that it can be awaited.
    NOTE: This is necessary for LLM APIs that do not yet support async (e.g. Google PaLM).
    """
    loop = asyncio.get_running_loop()
    method = sync_method
    if len(params) > 0:

        def partial_sync_meth(*a):
            return sync_method(*a, **params)

        method = partial_sync_meth
    return await loop.run_in_executor(None, method, *args)


def exclude_key(d, key_to_exclude):
    return {k: v for k, v in d.items() if k != key_to_exclude}


""" ===================
    FLASK SERVER ROUTES
    ===================
"""


# Serve React app (static; no hot reloading)
@app.route("/")
def index():
    # Get the index.html HTML code
    html_str = render_template("index.html")

    # Inject global JS variables __CF_HOSTNAME and __CF_PORT at the top so that the application knows
    # that it's running from a Flask server, and what the hostname and port of that server is:
    html_str = (
        html_str[:60]
        + f'<script>window.__CF_HOSTNAME="{HOSTNAME}"; window.__CF_PORT={PORT};</script>'
        + html_str[60:]
    )

    return html_str


@app.route("/app/executepy", methods=["POST"])
def executepy():
    """
    Executes a Python function sent from JavaScript,
    over all the `LLMResponse` objects passed in from the front-end.

    POST'd data should be in the form:
    {
        'id': # a unique ID to refer to this information. Used when cache'ing responses.
        'code': str,  # the body of the lambda function to evaluate, in form: lambda responses: <body>
        'responses': List[LLMResponse]  # the responses to run on.
        'scope': 'response' | 'batch'  # the scope of responses to run on --a single response, or all across each batch.
                                       # If batch, evaluator has access to 'responses'. Only matters if n > 1 for each prompt.
        'process_type': 'evaluator' | 'processor'  # the type of processing to perform. Evaluators only 'score'/annotate responses. Processors change responses (e.g. text).
        'script_paths': unspecified | List[str]  # the paths to scripts to be added to the path before the lambda function is evaluated
    }

    NOTE: This should only be run on your server on code you trust.
          There is no sandboxing; no safety. We assume you are the creator of the code.
    """
    data = request.get_json()

    # Check that all required info is here:
    if not set(data.keys()).issuperset({"id", "code", "responses", "scope"}):
        return jsonify({"error": "POST data is improper format."})
    if not isinstance(data["id"], str) or len(data["id"]) == 0:
        return jsonify(
            {"error": "POST data id is improper format (length 0 or not a string)."}
        )
    if data["scope"] not in ("response", "batch"):
        return jsonify(
            {
                "error": "POST data scope is unknown. Must be either 'response' or 'batch'."
            }
        )

    # Check format of responses:
    responses = data["responses"]
    if (isinstance(responses, str) or not isinstance(responses, list)) or (
        len(responses) > 0 and any([not isinstance(r, dict) for r in responses])
    ):
        return jsonify({"error": "POST data responses is improper format."})

    # Add the path to any scripts to the path:
    try:
        if "script_paths" in data:
            for script_path in data["script_paths"]:
                # get the folder of the script_path:
                script_folder = os.path.dirname(script_path)
                # check that the script_folder is valid, and it contains __init__.py
                if not os.path.exists(script_folder):
                    print(script_folder, "is not a valid script path.")
                    continue

                # add it to the path:
                sys.path.append(script_folder)
                print(f"added {script_folder} to sys.path")
    except Exception as e:
        return jsonify(
            {
                "error": f"Could not add script path to sys.path. Error message:\n{str(e)}"
            }
        )

    # Get processor type, if any
    process_type = data["process_type"] if "process_type" in data else "evaluator"

    # Create the evaluator function
    # DANGER DANGER!
    try:
        exec(data["code"], globals())

        # Double-check that there is an 'evaluate' method in our namespace.
        # This will throw a NameError if not:
        if process_type == "evaluator":
            evaluate  # noqa
        else:
            process  # noqa
    except Exception as e:
        return jsonify(
            {"error": f"Could not compile evaluator code. Error message:\n{str(e)}"}
        )

    evald_responses = []
    logs = []
    try:
        HIJACK_PYTHON_PRINT()
        evald_responses = run_over_responses(
            evaluate if process_type == "evaluator" else process,
            responses,
            scope=data["scope"],
            process_type=process_type,
        )  # noqa
        logs = REVERT_PYTHON_PRINT()
    except Exception as e:
        logs = REVERT_PYTHON_PRINT()
        return jsonify(
            {
                "error": f'Error encountered while trying to run "evaluate" method:\n{str(e)}',
                "logs": logs,
            }
        )

    ret = jsonify({"responses": evald_responses, "logs": logs})
    ret.headers.add("Access-Control-Allow-Origin", "*")
    return ret


@app.route("/app/fetchExampleFlow", methods=["POST"])
def fetchExampleFlow():
    """
    Fetches the example flow data, given its filename. The filename should be the
    name of a file in the examples/ folder of the package.

    Used for loading examples in the Example Flow modal.

    POST'd data should be in form:
    {
        name: <str>  # The filename (without .cforge extension)
    }
    """
    # Verify post'd data
    data = request.get_json()
    if "name" not in data:
        return jsonify({"error": 'Missing "name" parameter to fetchExampleFlow.'})

    # Verify 'examples' directory exists:
    if not os.path.isdir(EXAMPLES_DIR):
        dirpath = os.path.dirname(os.path.realpath(__file__))
        return jsonify(
            {"error": f"Could not find an examples/ directory at path {dirpath}"}
        )

    # Check if the file is there:
    filepath = os.path.join(EXAMPLES_DIR, data["name"] + ".cforge")
    if not os.path.isfile(filepath):
        return jsonify(
            {"error": f"Could not find an example flow named {data['name']}"}
        )

    # Load the file and return its data:
    try:
        with open(filepath, "r", encoding="utf-8") as f:
            filedata = json.load(f)
    except Exception as e:
        return jsonify({"error": f"Error parsing example flow at {filepath}: {str(e)}"})

    ret = jsonify({"data": filedata})
    ret.headers.add("Access-Control-Allow-Origin", "*")
    return ret


@app.route("/app/fetchOpenAIEval", methods=["POST"])
def fetchOpenAIEval():
    """
    Fetches a preconverted OpenAI eval as a .cforge JSON file.

    First detects if the eval is already in the cache. If the eval is already downloaded,
    it will be stored in examples/ folder of the package under a new oaievals directory.
    If it's not in the cache, it will download it from the webserver.

    POST'd data should be in form:
    {
        'name': <str>  # The name of the eval to grab (without .cforge extension)
    }
    """
    # Verify post'd data
    data = request.get_json()
    if "name" not in data:
        return jsonify({"error": 'Missing "name" parameter to fetchOpenAIEval.'})
    evalname = data["name"]

    # Verify 'examples' directory exists:
    if not os.path.isdir(EXAMPLES_DIR):
        dirpath = os.path.dirname(os.path.realpath(__file__))
        return jsonify(
            {"error": f"Could not find an examples/ directory at path {dirpath}"}
        )

    # Check if an oaievals subdirectory exists; if so, check for the file; if not create it:
    oaievals_cache_dir = os.path.join(EXAMPLES_DIR, "oaievals")
    if os.path.isdir(oaievals_cache_dir):
        filepath = os.path.join(oaievals_cache_dir, evalname + ".cforge")
        if os.path.isfile(filepath):
            # File was already downloaded. Load it from cache:
            try:
                with open(filepath, "r", encoding="utf-8") as f:
                    filedata = json.load(f)
            except Exception as e:
                return jsonify(
                    {
                        "error": f"Error parsing OpenAI evals flow at {filepath}: {str(e)}"
                    }
                )
            ret = jsonify({"data": filedata})
            ret.headers.add("Access-Control-Allow-Origin", "*")
            return ret
        # File was not downloaded
    else:
        # Directory does not exist yet; create it
        try:
            os.mkdir(oaievals_cache_dir)
        except Exception as e:
            return jsonify(
                {
                    "error": f"Error creating a new directory 'oaievals' at filepath {oaievals_cache_dir}: {str(e)}"
                }
            )

    # Download the preconverted OpenAI eval from the GitHub main branch for aggrag
    _url = f"https://github.com/genai-apps/aggrag"
    response = py_requests.get(_url)

    # Check if the request was successful (status code 200)
    if response.status_code == 200:
        # Parse the response as JSON
        filedata = response.json()

        # Store to the cache:
        with open(
            os.path.join(oaievals_cache_dir, evalname + ".cforge"), "w", encoding="utf8"
        ) as f:
            json.dump(filedata, f)
    else:
        print("Error:", response.status_code)
        return jsonify(
            {
                "error": f"Error downloading OpenAI evals flow from {_url}: status code {response.status_code}"
            }
        )

    ret = jsonify({"data": filedata})
    ret.headers.add("Access-Control-Allow-Origin", "*")
    return ret


@app.route("/app/fetchEnvironAPIKeys", methods=["POST"])
def fetchEnvironAPIKeys():
    keymap = {
        "OPENAI_API_KEY": "OpenAI",
        "OPENAI_BASE_URL": "OpenAI_BaseURL",
        "ANTHROPIC_API_KEY": "Anthropic",
        "PALM_API_KEY": "Google",
        "HUGGINGFACE_API_KEY": "HuggingFace",
        "AZURE_OPENAI_KEY": "Azure_OpenAI",
        "AZURE_OPENAI_ENDPOINT": "Azure_OpenAI_Endpoint",
        "ALEPH_ALPHA_API_KEY": "AlephAlpha",
        "AWS_ACCESS_KEY_ID": "AWS_Access_Key_ID",
        "AWS_SECRET_ACCESS_KEY": "AWS_Secret_Access_Key",
        "AWS_REGION": "AWS_Region",
        "AWS_SESSION_TOKEN": "AWS_Session_Token",
        "TOGETHER_API_KEY": "Together",
    }
    d = {alias: os.environ.get(key) for key, alias in keymap.items()}
    ret = jsonify(d)
    ret.headers.add("Access-Control-Allow-Origin", "*")
    return ret


@app.route("/app/makeFetchCall", methods=["POST"])
def makeFetchCall():
    """
    Use in place of JavaScript's 'fetch' (with POST method), in cases where
    cross-origin policy blocks responses from client-side fetches.

    POST'd data should be in form:
    {
        'url': <str>  # the url to fetch from
        'headers': <dict>  # a JSON object of the headers
        'body': <dict>  # the request payload, as JSON
    }
    """
    # Verify post'd data
    data = request.get_json()
    if not set(data.keys()).issuperset({"url", "headers", "body"}):
        return jsonify({"error": "POST data is improper format."})

    url = data["url"]
    headers = data["headers"]
    body = data["body"]

    response = py_requests.post(url, headers=headers, json=body)

    if response.status_code == 200:
        ret = jsonify({"response": response.json()})
        ret.headers.add("Access-Control-Allow-Origin", "*")
        return ret
    else:
        err_msg = "API request to Anthropic failed"
        ret = response.json()
        if "error" in ret and "message" in ret["error"]:
            err_msg += ": " + ret["error"]["message"]
        return jsonify({"error": err_msg})


@app.route("/app/callDalai", methods=["POST"])
async def callDalai():
    """
    Fetch response from a Dalai-hosted model (Alpaca or Llama).
    Requires Python backend since depends on custom library code to extract response.

    POST'd data should be a dict of keyword arguments to provide the call_dalai method.
    """
    # Verify post'd data
    data = request.get_json()
    if not set(data.keys()).issuperset(
        {"prompt", "model", "server", "n", "temperature"}
    ):
        return jsonify({"error": "POST data is improper format."})

    try:
        query, response = await call_dalai(**data)
    except Exception as e:
        return jsonify({"error": str(e)})

    ret = jsonify({"query": query, "response": response})
    ret.headers.add("Access-Control-Allow-Origin", "*")
    return ret


@app.route("/app/initCustomProvider", methods=["POST"])
def initCustomProvider():
    """
    Initalizes custom model provider(s) defined in a Python script,
    and returns specs for the front-end UI provider dropdown and the providers' settings window.

    POST'd data should be in form:
    {
        'code': <str>  # the Python script to save + execute,
    }
    """
    # Verify post'd data
    data = request.get_json()
    if "code" not in data:
        return jsonify({"error": "POST data is improper format."})

    # Sanity check that the code actually registers a provider
    if "@provider" not in data["code"]:
        return jsonify(
            {
                "error": """Did not detect a @provider decorator. Custom provider scripts should register at least one @provider. 
                                    Do `from library.providers import provider` and decorate your provider completion function with @provider."""
            }
        )

    # Establish the custom provider script cache directory
    provider_scripts_dir = os.path.join(CACHE_DIR, "provider_scripts")
    if not os.path.isdir(provider_scripts_dir):
        # Create the directory
        try:
            os.makedirs(provider_scripts_dir, exist_ok=True)
        except Exception as e:
            return jsonify(
                {
                    "error": f"Error creating a new directory 'provider_scripts' at filepath {provider_scripts_dir}: {str(e)}"
                }
            )

    # For keeping track of what script registered providers came from
    script_id = str(round(time.time() * 1000))
    ProviderRegistry.set_curr_script_id(script_id)
    ProviderRegistry.watch_next_registered()

    # Attempt to run the Python script, in context
    try:
        exec(data["code"], globals(), None)

        # This should have registered one or more new CustomModelProviders.
    except Exception as e:
        return jsonify(
            {"error": f"Error while executing custom provider code:\n{str(e)}"}
        )

    # Check whether anything was updated, and what
    new_registries = ProviderRegistry.last_registered()
    if (
        len(new_registries) == 0
    ):  # Determine whether there's at least one custom provider.
        return jsonify(
            {
                "error": "Did not detect any custom providers added to the registry. Make sure you are registering your provider with @provider correctly."
            }
        )

    # At least one provider was registered; detect if it had a past script id and remove those file(s) from the cache
    if any((v is not None for v in new_registries.values())):
        # For every registered provider that was overwritten, remove the cache'd script(s) associated with it:
        past_script_ids = [v for v in new_registries.values() if v is not None]
        for sid in past_script_ids:
            past_script_path = os.path.join(provider_scripts_dir, f"{sid}.py")
            try:
                if os.path.isfile(past_script_path):
                    os.remove(past_script_path)
            except Exception as e:
                return jsonify(
                    {
                        "error": f"Error removing cache'd custom provider script at filepath {past_script_path}: {str(e)}"
                    }
                )

    # Get the names and specs of all currently registered CustomModelProviders,
    # and pass that info to the front-end (excluding the func):
    registered_providers = [exclude_key(d, "func") for d in ProviderRegistry.get_all()]

    # Copy the passed Python script to a local file in the package directory
    try:
        with open(os.path.join(provider_scripts_dir, f"{script_id}.py"), "w") as f:
            f.write(data["code"])
    except Exception as e:
        return jsonify(
            {
                "error": f"Error saving script 'provider_scripts' at filepath {provider_scripts_dir}: {str(e)}"
            }
        )

    # Return all loaded providers
    return jsonify({"providers": registered_providers})


@app.route("/app/loadCachedCustomProviders", methods=["POST"])
def loadCachedCustomProviders():
    """
    Initalizes all custom model provider(s) in the local provider_scripts directory.
    """
    provider_scripts_dir = os.path.join(CACHE_DIR, "provider_scripts")
    if not os.path.isdir(provider_scripts_dir):
        # No providers to load.
        return jsonify({"providers": []})

    try:
        for file_name in os.listdir(provider_scripts_dir):
            file_path = os.path.join(provider_scripts_dir, file_name)
            if os.path.isfile(file_path) and os.path.splitext(file_path)[1] == ".py":
                # For keeping track of what script registered providers came from
                ProviderRegistry.set_curr_script_id(os.path.splitext(file_name)[0])

                # Read the Python script
                with open(file_path, "r") as f:
                    code = f.read()

                # Try to execute it in the global context
                try:
                    exec(code, globals(), None)
                except Exception as code_exc:
                    # Remove the script file associated w the failed execution
                    os.remove(file_path)
                    raise code_exc
    except Exception as e:
        return jsonify(
            {"error": f"Error while loading custom providers from cache: \n{str(e)}"}
        )

    # Get the names and specs of all currently registered CustomModelProviders,
    # and pass that info to the front-end (excluding the func):
    registered_providers = [exclude_key(d, "func") for d in ProviderRegistry.get_all()]

    return jsonify({"providers": registered_providers})


@app.route("/app/removeCustomProvider", methods=["POST"])
def removeCustomProvider():
    """
    Initalizes custom model provider(s) defined in a Python script,
    and returns specs for the front-end UI provider dropdown and the providers' settings window.

    POST'd data should be in form:
    {
        'name': <str>  # a name that refers to the registered custom provider in the `ProviderRegistry`
    }
    """
    # Verify post'd data
    data = request.get_json()
    name = data.get("name")
    if name is None:
        return jsonify({"error": "POST data is improper format."})

    if not ProviderRegistry.has(name):
        return jsonify({"error": f'Could not find a custom provider named "{name}"'})

    # Get the script id associated with the provider we're about to remove
    script_id = ProviderRegistry.get(name).get("script_id")

    # Remove the custom provider from the registry
    ProviderRegistry.remove(name)

    # Attempt to delete associated script from cache
    if script_id:
        script_path = os.path.join(CACHE_DIR, "provider_scripts", f"{script_id}.py")
        if os.path.isfile(script_path):
            os.remove(script_path)

    return jsonify({"success": True})


@app.route("/app/callCustomProvider", methods=["POST"])
async def callCustomProvider():
    """
    Calls a custom model provider and returns the response.

    POST'd data should be in form:
    {
        'name': <str>  # the name of the provider in the `ProviderRegistry`
        'params': <dict>  # the params (prompt, model, etc) to pass to the provider function.
    }
    """
    # Verify post'd data
    data = request.get_json()
    if not set(data.keys()).issuperset({"name", "params"}):
        return jsonify({"error": "POST data is improper format."})

    # Load the name of the provider
    name = data["name"]
    params = data["params"]

    # Double-check that the custom provider exists in the registry, and (if passed) a model with that name exists
    provider_spec = ProviderRegistry.get(name)
    if provider_spec is None:
        return jsonify(
            {
                "error": f"Could not find provider named {name}. Perhaps you need to import a custom provider script?"
            }
        )

    # Call + await the custom provider function, passing in the JSON payload as kwargs
    try:
        response = await make_sync_call_async(provider_spec.get("func"), **params)
    except Exception as e:
        return jsonify(
            {
                "error": f"Error encountered while calling custom provider function: {str(e)}"
            }
        )

    # Return the response
    print(f"response from {ProviderRegistry.get(name)}: {response} ")
    return jsonify({"response": response})


@app.route("/app/uploadFile", methods=["POST"])
async def uploadFileToKnowledgeBase():
    """
    Uploads pdf/word file, given its filename and file_node_id.
    POST'd data should be in form:
    {
        timestamp: <str>  # The timestamp (last 7 digits),
        file_node_id: <str> # The UUID for file node,
        file: <fileobj>,
        p_folder: <str> # The parent folder (usecase)
        i_folder: <str> # The iteration folder
    }
    """
    ALLOWED_EXTENSIONS = {"txt", "pdf", "doc", "docx"}

    def allowed_file(filename):
        return (
            "." in filename and filename.rsplit(".", 1)[1].lower() in ALLOWED_EXTENSIONS
        )

    # Verify post'd data
    if "file" not in request.files:
        return jsonify({"error": "Missing file parameter to upload file."})

    # if request.files["file"] > UPLOAD_FILE_MAXIMUM_SIZE * 1024 * 1024:
    #     return jsonify(
    #         {"error": "File exceeds maximum size limit set by the administrator."}
    #     )

    req = request.form
    if "p_folder" not in req or "i_folder" not in req:
        return jsonify({"error": "Missing usecase or iteration to upload file."})
    if "file_node_id" not in req:
        return jsonify({"error": "Missing file_node_id parameter to upload file."})
    if "timestamp" not in req:
        return jsonify({"error": "Missing timestamp parameter to upload file."})

    # Verify 'raw_docs' directory exists:
    RAW_DOCS_DIR = os.path.join(
        CONFIGURATION_DIR,
        req["p_folder"],
        req["i_folder"],
        "raw_docs",
        req["file_node_id"] + "_" + req["timestamp"],
    )
    print(RAW_DOCS_DIR)
    if not os.path.isdir(RAW_DOCS_DIR):
        os.makedirs(RAW_DOCS_DIR)

    # Save the file and return:
    try:
        file = request.files["file"]
        if file.filename == "":
            return jsonify({"error": "Missing filename parameter to upload file."})
        if file and allowed_file(file.filename):
            filename = secure_filename(file.filename)
            print("Filename data: ", filename)
            file.save(os.path.join(RAW_DOCS_DIR, filename))
            return jsonify({"success": True})
    except Exception as e:
        return jsonify({"error": f"Error saving file: {str(e)}"})


@app.route("/app/indexRAGFiles", methods=["POST"])
def indexRAGFiles():
    """
    Indexes files based on the provided file path and RAG name.
    API accepts a JSON request body containing the following parameters:
    `files_path` (str): The path to the directory containing the files to be indexed.
    `rag_name` (str): The name of the RAG model to be used for indexing.

    Parameters:
        request (Request): A JSON body with `files_path` and `rag_name`.

    Returns:
        A response object indicating the success or failure of the indexing operation

    Example JSON request body:
    {
        "files_path": "/path/to/files",
        "rag_name": "example_rag"
    }

    Example JSON response:
    {
        "status": "success"
    }

    """
    data = request.get_json()
    working_dir = data.get("files_path")
    rag_name = data.get("rag_name")
    use_case_name = working_dir.split("/")[1]
    iteration = working_dir.split("/")[2]

    raw_docs_path = os.path.dirname(working_dir)

    rag_models = ["base", "raptor", "subqa", "meta_llama", "meta_lang", "tableBase"]
    if rag_name not in rag_models:
        return jsonify(
            {
                "error": f"Invalid rag_name, rag_name can be one of this values {rag_models}"
            }
        )

    ragstore_settings = data.get("ragstore_settings")

    if not ragstore_settings:
        return jsonify({"error": f"ragstore_settings is required"})

    allowed_rag_settings = {
        "base_rag_setting",
        "subqa_rag_setting",
        "raptor_rag_setting",
        "meta_llama_rag_setting",
        "meta_lang_rag_setting",
        "tableBase_rag_setting",
    }
    if not set(ragstore_settings.keys()).issubset(allowed_rag_settings):
        return jsonify(
            {
                "error": 'ragstore_settings should be one of ["base_rag_setting", "subqa_rag_setting", "raptor_rag_setting", "meta_llama_rag_setting", "meta_lang_rag_setting", "tableBase_rag_setting"]'
            }
        )

    try:
        aggrag_ragstore_settings = RagStoreSettings(**ragstore_settings)
        ragstore_settings = RagStoreSettings(
            base_rag_setting=(
                BaseRagSetting(**ragstore_settings.get("base_rag_setting"))
                if ragstore_settings.get("base_rag_setting")
                else None
            ),
            # base_rag_setting=BaseRagSetting(**ragstore_settings.base_rag_setting.model_dump()) if ragstore_settings.base_rag_setting else None,
            raptor_rag_setting=(
                RaptorRagSetting(**ragstore_settings.get("raptor_rag_setting"))
                if ragstore_settings.get("raptor_rag_setting")
                else None
            ),
            subqa_rag_setting=(
                SubQARagSetting(**ragstore_settings.get("subqa_rag_setting"))
                if ragstore_settings.get("subqa_rag_setting")
                else None
            ),
            meta_llama_rag_setting=(
                MetaLlamaRagSetting(**ragstore_settings.get("meta_llama_rag_setting"))
                if ragstore_settings.get("meta_llama_rag_setting")
                else None
            ),
            meta_lang_rag_setting=(
                MetaLangRagSetting(**ragstore_settings.get("meta_lang_rag_setting"))
                if ragstore_settings.get("meta_lang_rag_setting")
                else None
            ),
            tableBase_rag_setting=(
                TableBaseRagSetting(**ragstore_settings.get("tableBase_rag_setting"))
                if ragstore_settings.get("tableBase_rag_setting")
                else None
            ),
        )

    except ValidationError as e:
<<<<<<< HEAD
        # Return a JSON response with the validation errors
        return jsonify({'error': str(e)}), 400
    except Exception as e:
        # Handle other exceptions
        return jsonify({'error': str(e)}), 500



=======
        return jsonify({"error": e.errors()})
>>>>>>> 06e67f62

    aggrag = AggRAG(
        ragstore_bool=RagStoreBool(**{rag_name: True}),
        usecase_name=use_case_name,
        iteration=iteration,
        DATA_DIR=working_dir,
        ragstore_settings=aggrag_ragstore_settings,
    )

    try:
        aggrag.documents_loader(DIR=raw_docs_path)
    except FileNotFoundError as e:
        return jsonify({"error": str(e)})

    loop = get_event_loop()
    index_task = loop.run_until_complete(
        aggrag.create_all_index_async(documents=aggrag.documents)
    )

    if not index_task:
        logger.info("Issue in index formation extraction")
        return jsonify({"error": f"Issue in index formation extraction"})

    return jsonify({"response": "success"})


@app.route("/app/createiteration", methods=["POST"])
def create_iter_folder():
    data = request.get_json()
    usecase_folder_name = data.get("folderName")

    parent_dir = os.path.join(os.getcwd(), "configurations")
    if not os.path.exists(parent_dir):
        os.makedirs(parent_dir)

    folder_path = os.path.join(parent_dir, usecase_folder_name)
    if not os.path.exists(folder_path):
        os.makedirs(folder_path)

    # Fetch existing iterations
    existing_iterations = [
        f
        for f in os.listdir(folder_path)
        if os.path.isdir(os.path.join(folder_path, f)) and f.startswith("iteration ")
    ]
    iteration_numbers = []
    for f in existing_iterations:
        match = re.match(r"iteration (\d+)", f)
        if match:
            iteration_numbers.append(int(match.group(1)))

    next_iteration_num = max(iteration_numbers) + 1 if iteration_numbers else 1
    iter_folder_name = f"iteration {next_iteration_num}"
    iteration_folder_path = os.path.join(folder_path, iter_folder_name)

    if not os.path.exists(iteration_folder_path):
        os.makedirs(iteration_folder_path)
        return (
            jsonify(
                {
                    "message": "Folder created successfully!",
                    "iter_folder_name": iter_folder_name,
                }
            ),
            201,
        )
    else:
        return jsonify({"message": "Folder already exists."}), 400


def ensure_directory_exists(path):
    if not os.path.exists(path):
        os.makedirs(path)


def read_and_modify_json(file_path):
    try:
        with open(file_path, "r") as f:
            file_content = json.load(f)
        if "flow" in file_content and "isCommitted" in file_content["flow"]:
            file_content["flow"]["isCommitted"] = False
        return file_content
    except Exception as e:
        raise Exception(f"Failed to read or modify JSON: {str(e)}")


def write_json(file_content, file_path):
    try:
        with open(file_path, "w") as f:
            json.dump(file_content, f, indent=4)
    except Exception as e:
        raise Exception(f"Failed to write JSON: {str(e)}")


def generate_unique_folder_name(base_folder_name, parent_path):
    existing_iterations = [
        f
        for f in os.listdir(parent_path)
        if os.path.isdir(os.path.join(parent_path, f)) and f.startswith("iteration ")
    ]
    iteration_numbers = []
    for f in existing_iterations:
        match = re.match(r"iteration (\d+)", f)
        if match:
            iteration_numbers.append(int(match.group(1)))

    next_iteration_num = max(iteration_numbers) + 1 if iteration_numbers else 1
    new_iter_folder_name = f"iteration {next_iteration_num}"

    return new_iter_folder_name


@app.route("/app/copyiteration", methods=["POST"])
def copy_iteration():
    data = request.get_json()
    usecase_folder_name = data.get("folderName")
    iter_folder_name = data.get("iterationName")
    file_name = data.get("fileName")

    parent_dir = os.path.join(os.getcwd(), "configurations")
    ensure_directory_exists(parent_dir)

    folder_path = os.path.join(parent_dir, usecase_folder_name)
    ensure_directory_exists(folder_path)

    new_iter_folder_name = generate_unique_folder_name(iter_folder_name, folder_path)
    iteration_folder_path = os.path.join(folder_path, new_iter_folder_name)

    ensure_directory_exists(iteration_folder_path)

    source_file_path = os.path.join(folder_path, iter_folder_name, file_name)

    if os.path.isfile(source_file_path):
        try:
            file_content = read_and_modify_json(source_file_path)
            new_file_path = os.path.join(iteration_folder_path, file_name)
            write_json(file_content, new_file_path)
            return (
                jsonify(
                    {
                        "message": "Folder created and file copied successfully!",
                        "iter_folder_name": new_iter_folder_name,
                        "file_name": file_name,
                    }
                ),
                201,
            )
        except Exception as e:
            return jsonify({"message": f"Failed to copy file: {str(e)}"}), 500
    else:
        return (
            jsonify(
                {
                    "message": "Folder created successfully, but no valid file provided!",
                    "iter_folder_name": new_iter_folder_name,
                }
            ),
            201,
        )


def generate_unique_usecase_folder_name(base_folder_name, parent_path, id):
    base_folder = base_folder_name.split("__")
    new_folder_name = base_folder[0] + "_Copy" + "__" + id
    counter = 1
    while os.path.exists(os.path.join(parent_path, new_folder_name)):
        new_folder_name = f"{base_folder[0]}_Copy{counter}__{id}"
        counter += 1
    return new_folder_name


@app.route("/app/copyusecase", methods=["POST"])
def copy_usecase():
    data = request.get_json()
    source_usecase_folder_name = data.get("sourceUsecase")
    user_provided_target_usecase_folder = data.get("targetUsecase")
    aggrag_user_id = data.get("aggrag_user_id")
    parent_dir = os.path.join(os.getcwd(), "configurations")

    ensure_directory_exists(parent_dir)

    source_usecase_folder_path = os.path.join(parent_dir, source_usecase_folder_name)
    if not os.path.exists(source_usecase_folder_path):
        return jsonify({"message": "Source use case folder does not exist"}), 404
    isUsecaseAlreadyExists = False
    for usecase in os.listdir(parent_dir):
        if user_provided_target_usecase_folder in usecase:
            isUsecaseAlreadyExists = True
            break
        else:
            isUsecaseAlreadyExists = False
    if isUsecaseAlreadyExists:
        # target_usecase_folder_name = generate_unique_usecase_folder_name(user_provided_target_usecase_folder,parent_dir,aggrag_user_id)
        return jsonify({"ok": False, "message": "Usecase folder already exists"}), 400
    else:
        target_usecase_folder_name = user_provided_target_usecase_folder
    # target_usecase_folder_name = user_provided_target_usecase_folder
    target_usecase_folder_path = os.path.join(parent_dir, target_usecase_folder_name)
    ensure_directory_exists(target_usecase_folder_path)

    for item in os.listdir(source_usecase_folder_path):
        item_path = os.path.join(source_usecase_folder_path, item)
        if os.path.isdir(item_path):
            target_iteration_folder_path = os.path.join(
                target_usecase_folder_path, item
            )
            ensure_directory_exists(target_iteration_folder_path)
            for file in os.listdir(item_path):
                if file.endswith(".cforge"):
                    source_file_path = os.path.join(item_path, file)
                    target_file_path = os.path.join(target_iteration_folder_path, file)
                    try:
                        file_content = read_and_modify_json(source_file_path)
                        metadata_path = os.path.join(
                            target_usecase_folder_path, ".metadata"
                        )
                        with open(metadata_path, "w") as f:
                            json.dump(
                                {"created_at": time.time(), "user_id": aggrag_user_id},
                                f,
                            )
                        write_json(file_content, target_file_path)
                    except Exception as e:
                        return (
                            jsonify({"message": f"Failed to copy file: {str(e)}"}),
                            500,
                        )
        else:
            target_file_path = os.path.join(target_usecase_folder_path, item)
            try:
                file_content = read_and_modify_json(item_path)
                write_json(file_content, target_file_path)
            except Exception as e:
                return jsonify({"message": f"Failed to copy file: {str(e)}"}), 500

    iterations_info = []

    for item in os.listdir(target_usecase_folder_path):
        item_path = os.path.join(target_usecase_folder_path, item)
        # Check if the item is a directory (i.e., an iteration folder)
        if os.path.isdir(item_path):
            # Ensure that the target iteration folder exists
            target_iteration_folder_path = os.path.join(
                target_usecase_folder_path, item
            )
            if os.path.exists(target_iteration_folder_path):
                iteration_files = []

                for file in os.listdir(item_path):
                    if file.endswith(".cforge"):
                        # Just collect the file names,
                        iteration_files.append(file)

                iterations_info.append(
                    {"iteration_name": item, "files": iteration_files}
                )

    return (
        jsonify(
            {
                "message": "Use case and iterations copied successfully!",
                "target_usecase_folder_name": target_usecase_folder_name,
                "iterations_info": iterations_info,
            }
        ),
        201,
    )


@app.route("/app/createusecase", methods=["POST"])
def create_usecase():
    data = request.get_json()
    folder_name = data.get("folderName")
    user_id = data.get("aggrag_user_id")
    parent_dir = os.path.join(os.getcwd(), "configurations")

    if "__default" in folder_name or "__Default" in folder_name:
        # folder_with_userid = folder_name
        return jsonify({"ok": False, "message": "Use case name not allowed"}), 400
    else:
        folder_with_userid = folder_name + "__" + user_id

    if not os.path.exists(parent_dir):
        os.makedirs(parent_dir)

    folder_path = os.path.join(parent_dir, folder_with_userid)

    if os.path.exists(folder_path):
        return jsonify({"ok": False, "message": "Usecase folder already exists"}), 400

    if not os.path.exists(folder_path):
        os.makedirs(folder_path)
        # Create a metadata file with the creation time
        metadata_path = os.path.join(folder_path, ".metadata")
        with open(metadata_path, "w") as f:
            json.dump({"created_at": time.time(), "user_id": user_id}, f)
    iteration_folder_path = os.path.join(folder_path, "iteration 1")
    os.makedirs(iteration_folder_path)
    return (
        jsonify(
            {
                "ok": True,
                "message": "Folder created successfully!",
                "usecase_folder": folder_with_userid,
            }
        ),
        200,
    )


def read_cforge_file(file_path):
    try:
        with open(file_path, "r") as file:
            data = json.load(file)
            # Access the nested isCommitted value
            return data.get("flow", {}).get("isCommitted", False)
    except Exception as e:
        print(f"Error reading file {file_path}: {e}")
        return False


@app.route("/app/loadcforge", methods=["GET"])
def load_cforge():
    aggrag_user_id = request.args.get("aggrag_user_id")
    parent_dir = os.path.join(os.getcwd(), "configurations")
    if not os.path.exists(parent_dir):
        return jsonify([])
    local_key = os.getenv("REACT_APP_API_URL")
    # we can use this local key to decide whether the user is in local or in server

    # Fetch folders and read .metadata files to get creation time and user_id
    folder_data_list = []

    for folder in os.listdir(parent_dir):
        folder_path = os.path.join(parent_dir, folder)
        metadata_path = os.path.join(folder_path, ".metadata")

        if os.path.isdir(folder_path) and os.path.exists(metadata_path):
            with open(metadata_path, "r") as metadata_file:
                metadata = json.load(metadata_file)
                if "localhost" in local_key:

                    folder_data_list.append(
                        {
                            "label": folder,
                            "creation_time": metadata.get(
                                "created_at", 0
                            ),  # Use 0 if 'created_at' is missing
                            "path": folder_path,
                            "default": "__default" in folder or "__Default" in folder,
                        }
                    )
                elif (
                    metadata.get("user_id") == aggrag_user_id
                    or "__default" in folder
                    or "__Default" in folder
                ):

                    # Append folder data with creation time
<<<<<<< HEAD
                    folder_data_list.append({
                        "label": folder,
                        "creation_time": metadata.get('created_at', 0),  # Use 0 if 'created_at' is missing
                        "path": folder_path,
                        "default": "__default"  in folder or "__Default"  in folder
                    })

=======
                    folder_data_list.append(
                        {
                            "label": folder,
                            "creation_time": metadata.get(
                                "created_at", 0
                            ),  # Use 0 if 'created_at' is missing
                            "path": folder_path,
                            "default": "__default" in folder or "__Default" in folder,
                        }
                    )
>>>>>>> 06e67f62
    # Sort folders based on creation time
    folder_data_list.sort(key=lambda x: (not x["default"], x["creation_time"]))

    structured_folders = []

    for folder_data in folder_data_list:
        folder_path = folder_data["path"]
        folder_contents = os.listdir(folder_path)

        folder_data_structured = {"label": folder_data["label"], "subItems": []}

        # Fetch and sort iterations numerically
        iterations = sorted(
            [
                item
                for item in folder_contents
                if os.path.isdir(os.path.join(folder_path, item))
                and re.match(r"iteration[ _](\d+)", item)
            ],
            key=lambda x: int(re.match(r"iteration[ _](\d+)", x).group(1)),
        )

        for iteration in iterations:
            iteration_path = os.path.join(folder_path, iteration)
            iteration_contents = os.listdir(iteration_path)
            iteration_data = []

            for sub_item in iteration_contents:
                sub_item_path = os.path.join(iteration_path, sub_item)
                if sub_item.endswith(".cforge"):
                    is_committed = read_cforge_file(sub_item_path)
                    iteration_data.append(
                        {"label": sub_item, "isCommitted": is_committed}
                    )

            folder_data_structured["subItems"].append(
                {"label": iteration, "subItems": iteration_data}
            )

        structured_folders.append(folder_data_structured)

    return jsonify(structured_folders if structured_folders else [])


@app.route("/app/saveflow", methods=["POST"])
def save_flow():
    data = request.get_json()

    # Retrieve flow and cache data from request JSON
    flow_data = data.get("flow")
    cache_data = data.get("cache")
    folder_name = data.get("folderName")
    iteration_name = data.get("iterationName")
    file_name = data.get("fileName")  # This can be an empty string

    # Check if folder name or iteration name is empty
    if not folder_name or not iteration_name:
        return jsonify({"message": "File not saved as path is not mentioned"}), 400

    # Ensure 'configurations' directory exists in the current working directory
    parent_dir = os.path.join(os.getcwd(), "configurations")
    if not os.path.exists(parent_dir):
        os.makedirs(parent_dir)

    # Create use case folder (e.g., 'usecase1')
    use_case_dir = os.path.join(parent_dir, folder_name)
    if not os.path.exists(use_case_dir):
        os.makedirs(use_case_dir)

    iteration_dir = os.path.join(use_case_dir, iteration_name)
    if not os.path.exists(iteration_dir):
        os.makedirs(iteration_dir)

    # Use provided file name or create a new one with the timestamp
    if not file_name:
        file_name = f"flow-{data.get('timestamp')}.cforge"

    file_path = os.path.join(iteration_dir, file_name)

    try:
        flow_and_cache = {"flow": flow_data, "cache": cache_data}

        # Save the file (overwrite if it exists)
        with open(file_path, "w") as file:
            json.dump(flow_and_cache, file, indent=4)

        return (
            jsonify(
                {
                    "message": "Flow saved successfully!",
                    "file_path": file_path,
                    "file_name": file_name,
                }
            ),
            200,
        )

    except Exception as e:
        return jsonify({"message": f"Failed to save flow: {str(e)}"}), 500


@app.route("/app/getfile", methods=["GET"])
def get_file():
    file_path = request.args.get("file_path")

    base_dir = os.path.join(os.getcwd(), "configurations")
    full_path = os.path.join(base_dir, file_path)

    if not full_path.startswith(base_dir):
        return jsonify({"message": "Invalid file path."}), 400

    if os.path.exists(full_path) and os.path.isfile(full_path):
        return send_file(full_path)
    else:
        return jsonify({"message": "File not found."}), 404


@app.route("/app/RAGStoreChat", methods=["POST"])
def RAGStoreChat():
    """
    Handles a chat request by using the specified index path and RAG model.
    API accepts a JSON request body containing the following parameters:
    `index_path` (str): The path to the directory containing the indexed files.
    `rag_name` (str): The name of the RAG model to be used for generating the response.
    `query` (str): User's query that the AI should respond to.

    Parameters:
        request (Request): A JSON body with `files_path`, `rag_name` and `query`

    Returns:
        A response object containing the response from AI

    Example JSON request body:

    {
        "index_path": "configurations/upload_test_files/iteration_1",
        "rag_name": "base",
        "query": "User's query"

    """
    data = request.get_json()
    working_dir = data.get("index_path")
    rag_name = data.get("rag_name")
    query = data.get("query")
    ragstore_settings = data.get("ragstore_settings")

    use_case_name = working_dir.split("/")[-2]
    iteration = working_dir.split("/")[-1]
    rag_models = ["base", "raptor", "subqa", "meta_llama", "meta_lang", "tableBase"]

    if rag_name not in rag_models:
        return jsonify(
            {
                "error": f"Invalid rag_name, rag_name can be one of this values {rag_models}"
            }
        )

    if not ragstore_settings:
        return jsonify({"error": f"ragstore_settings is required"})

    allowed_rag_settings = {
        "base_rag_setting",
        "subqa_rag_setting",
        "raptor_rag_setting",
        "meta_llama_rag_setting",
        "meta_lang_rag_setting",
        "tableBase_rag_setting",
    }
    if not set(ragstore_settings.keys()).issubset(allowed_rag_settings):
        return jsonify(
            {
                "error": 'ragstore_settings should be one of ["base_rag_setting", "subqa_rag_setting", "raptor_rag_setting", "meta_llama_rag_setting", "meta_lang_rag_setting", "tableBase_rag_setting]'
            }
        )

    try:
        aggrag_ragstore_settings = RagStoreSettings(**ragstore_settings)
        ragstore_settings = RagStoreSettings(
            base_rag_setting=(
                BaseRagSetting(**ragstore_settings.get("base_rag_setting"))
                if ragstore_settings.get("base_rag_setting")
                else None
            ),
            # base_rag_setting=BaseRagSetting(**ragstore_settings.base_rag_setting.model_dump()) if ragstore_settings.base_rag_setting else None,
            raptor_rag_setting=(
                RaptorRagSetting(**ragstore_settings.get("raptor_rag_setting"))
                if ragstore_settings.get("raptor_rag_setting")
                else None
            ),
            subqa_rag_setting=(
                SubQARagSetting(**ragstore_settings.get("subqa_rag_setting"))
                if ragstore_settings.get("subqa_rag_setting")
                else None
            ),
            meta_llama_rag_setting=(
                MetaLlamaRagSetting(**ragstore_settings.get("meta_llama_rag_setting"))
                if ragstore_settings.get("meta_llama_rag_setting")
                else None
            ),
            meta_lang_rag_setting=(
                MetaLangRagSetting(**ragstore_settings.get("meta_lang_rag_setting"))
                if ragstore_settings.get("meta_lang_rag_setting")
                else None
            ),
            tableBase_rag_setting=(
                TableBaseRagSetting(**ragstore_settings.get("tableBase_rag_setting"))
                if ragstore_settings.get("tableBase_rag_setting")
                else None
            ),
        )

    except ValidationError as e:
<<<<<<< HEAD
        # Return a JSON response with the validation errors
        return jsonify({'error': str(e)}), 400
    except Exception as e:
        # Handle other exceptions
        return jsonify({'error': str(e)}), 500
    
=======
        return jsonify({"error": e.errors()})

>>>>>>> 06e67f62
    aggrag = AggRAG(
        ragstore_bool=RagStoreBool(**{rag_name: True}),
        usecase_name=use_case_name,
        iteration=iteration,
        DATA_DIR=working_dir,
        ragstore_settings=aggrag_ragstore_settings,
    )

    working_dir = os.getcwd()
    print(f"current working dir: {working_dir} ")
    print(f"data dir: {aggrag.BASE_DIR} {aggrag.DATA_DIR} ")
    index_folder = os.listdir(f"{working_dir}{aggrag.BASE_DIR}/index/")[0]
    directory_path = f"{working_dir}{aggrag.BASE_DIR}/index/{index_folder}"
    print(f"directory path: {directory_path}. Is dir: {os.path.isdir(directory_path)}")
    # _ = aggrag.documents_loader(DIR=f"{working_dir}{aggrag.DATA_DIR}")
    try:

        loop = get_event_loop()
        if os.path.isdir(directory_path):
            print(f"The directory '{directory_path}' exists.")
        else:
            print(
                f"Creating index as the directory '{directory_path}' does not exist. "
            )
            _ = aggrag.documents_loader(DIR=f"{working_dir}{aggrag.DATA_DIR}")

            index = asyncio.run(
                aggrag.create_all_index_async(documents=aggrag.documents, exclude=[])
            )

        index = asyncio.run(aggrag.retrieve_all_index_async())

        asyncio.run(aggrag.load_chat_engines())

        chat_answer = loop.run_until_complete(aggrag.ragstore_chat(query=query))
        print(
            f"response recevied from aggrag: type {type(chat_answer)} and respose: {chat_answer}"
        )
        return jsonify({"response": chat_answer})

    except OpenAIError as e:
        # Handle OpenAI API errors
        logger.error(f"OpenAI API error: {str(e)}")
        return jsonify({'error': 'An error occurred while communicating with the OpenAI API.', 'details': str(e)}), 500
    except FileNotFoundError as e:
        return jsonify({"error": str(e)})

<<<<<<< HEAD
    except Exception as e:
        # Handle other exceptions
        logging.error(f"Unexpected error: {str(e)}")
        return jsonify({'error': 'An unexpected error occurred.', 'details': str(e)}), 500
        
@app.route('/app/deleteiteration', methods=['DELETE'])
=======

@app.route("/app/deleteiteration", methods=["DELETE"])
>>>>>>> 06e67f62
def delete_iteration():
    data = request.get_json()
    usecase_folder_name = data.get("folderName")
    iteration_name = data.get("iterationFolder")

    parent_dir = os.path.join(os.getcwd(), "configurations")

    folder_path = os.path.join(parent_dir, usecase_folder_name, iteration_name)

    if os.path.exists(folder_path):
        try:
            shutil.rmtree(folder_path)
            return jsonify({"message": "Iteration deleted successfully"}), 200
        except Exception as e:
            return jsonify({"message": "Failed to delete"}), 500
    else:
        return jsonify({"message": "Folder does not exist."}), 404


@app.route("/app/deleteusecase", methods=["DELETE"])
def delete_usecase():
    data = request.get_json()
    usecase_name = data.get("usecasename")

    if not usecase_name:
        return jsonify({"message": "failed to delete"}), 400

    parent_dir = os.path.join(os.getcwd(), "configurations")
    folder_path = os.path.join(parent_dir, usecase_name)

    if os.path.exists(folder_path):
        try:
            shutil.rmtree(folder_path)
            return jsonify({"message": "Use case deleted successfully"}), 200
        except Exception as e:
            return jsonify({"message": "Failed to delete"}), 500
    else:
        return jsonify({"message": "Folder does not exist."}), 404


@app.route("/app/healthCheck", methods=["GET"])
def get_health_check():
    return jsonify({"message": "ok"}), 200


def run_server(host="", port=8000, cmd_args=None):
    global HOSTNAME, PORT
    HOSTNAME = host
    PORT = port
    app.run(host=host, port=port, debug=True)


def get_event_loop():
    try:
        loop = asyncio.get_event_loop()
        if loop.is_closed():
            raise RuntimeError("Event loop is closed")
    except RuntimeError:
        loop = asyncio.new_event_loop()
        asyncio.set_event_loop(loop)

    return loop


if __name__ == "__main__":
    print("Run app.py instead.")<|MERGE_RESOLUTION|>--- conflicted
+++ resolved
@@ -1035,7 +1035,6 @@
         )
 
     except ValidationError as e:
-<<<<<<< HEAD
         # Return a JSON response with the validation errors
         return jsonify({'error': str(e)}), 400
     except Exception as e:
@@ -1044,9 +1043,6 @@
 
 
 
-=======
-        return jsonify({"error": e.errors()})
->>>>>>> 06e67f62
 
     aggrag = AggRAG(
         ragstore_bool=RagStoreBool(**{rag_name: True}),
@@ -1406,15 +1402,6 @@
                 ):
 
                     # Append folder data with creation time
-<<<<<<< HEAD
-                    folder_data_list.append({
-                        "label": folder,
-                        "creation_time": metadata.get('created_at', 0),  # Use 0 if 'created_at' is missing
-                        "path": folder_path,
-                        "default": "__default"  in folder or "__Default"  in folder
-                    })
-
-=======
                     folder_data_list.append(
                         {
                             "label": folder,
@@ -1425,7 +1412,6 @@
                             "default": "__default" in folder or "__Default" in folder,
                         }
                     )
->>>>>>> 06e67f62
     # Sort folders based on creation time
     folder_data_list.sort(key=lambda x: (not x["default"], x["creation_time"]))
 
@@ -1638,17 +1624,12 @@
         )
 
     except ValidationError as e:
-<<<<<<< HEAD
         # Return a JSON response with the validation errors
         return jsonify({'error': str(e)}), 400
     except Exception as e:
         # Handle other exceptions
         return jsonify({'error': str(e)}), 500
     
-=======
-        return jsonify({"error": e.errors()})
-
->>>>>>> 06e67f62
     aggrag = AggRAG(
         ragstore_bool=RagStoreBool(**{rag_name: True}),
         usecase_name=use_case_name,
@@ -1694,19 +1675,14 @@
         logger.error(f"OpenAI API error: {str(e)}")
         return jsonify({'error': 'An error occurred while communicating with the OpenAI API.', 'details': str(e)}), 500
     except FileNotFoundError as e:
-        return jsonify({"error": str(e)})
-
-<<<<<<< HEAD
+        return jsonify({'error': str(e)})
+
     except Exception as e:
         # Handle other exceptions
         logging.error(f"Unexpected error: {str(e)}")
         return jsonify({'error': 'An unexpected error occurred.', 'details': str(e)}), 500
         
 @app.route('/app/deleteiteration', methods=['DELETE'])
-=======
-
-@app.route("/app/deleteiteration", methods=["DELETE"])
->>>>>>> 06e67f62
 def delete_iteration():
     data = request.get_json()
     usecase_folder_name = data.get("folderName")
@@ -1770,6 +1746,5 @@
 
     return loop
 
-
 if __name__ == "__main__":
     print("Run app.py instead.")