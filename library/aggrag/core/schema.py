from pydantic import BaseModel, Field, model_validator
from typing import Optional, Any, Dict, Union
from library.aggrag.core.config import settings, AzureOpenAIModelNames, AzureOpenAIModelEngines, OpenAIModelNames

from library.aggrag.ragstore import Raptor, Base, SubQA, MetaLlama, MetaLang, TableBase
from pydantic import BaseModel
from library.aggrag.core.config import ai_services_config, all_ai_services

from typing import Literal
<<<<<<< HEAD
from library.aggrag.prompts import ( DEFAULT_CONTEXT_PROMPT, 
                                        DEFAULT_SYSTEM_PROMPT, 
                                        CHAT_REFINE_PROMPT_TMPL_MSGS_CONTENT, 
                                        INDEX_TEXT_QA_PROMPT_TMPL_MSGS_CONTENT, 
                                        SUBQ_TEXT_QA_PROMPT_TMPL_MSGS_CONTENT,
                                        DEFAULT_OPENAI_SUB_QUESTION_PROMPT_TMPL,
                                        INDEX_TEXT_QA_SYSTEM_PROMPT_CONTENT,
                                        SUBQ_TEXT_QA_SYSTEM_PROMPT_CONTENT,
                                        SUMMARY_PROMPT)
=======
from library.aggrag.prompts import (
    DEFAULT_CONTEXT_PROMPT,
    DEFAULT_SYSTEM_PROMPT,
    CHAT_REFINE_PROMPT_TMPL_MSGS_CONTENT,
    INDEX_TEXT_QA_PROMPT_TMPL_MSGS_CONTENT,
    SUBQ_TEXT_QA_PROMPT_TMPL_MSGS_CONTENT,
    DEFAULT_OPENAI_SUB_QUESTION_PROMPT_TMPL,
    INDEX_TEXT_QA_SYSTEM_PROMPT_CONTENT,
    SUBQ_TEXT_QA_SYSTEM_PROMPT_CONTENT,
    SUMMARY_PROMPT,
    DEFAULT_TABLEBASE_PROMPT
)
>>>>>>> e32bc61d


class BaseRagSetting(BaseModel):
    ai_service: Optional[str] = 'AzureOpenAI'
    embed_ai_service: Optional[str] = 'AzureOpenAI'
    chunk_size: Optional[int] = 512
    llm_model: Optional[str] = AzureOpenAIModelNames.gpt_35_turbo_16k.value
    llm_deployment: Optional[AzureOpenAIModelEngines] = AzureOpenAIModelEngines.gpt_35_turbo_16k.value
    embed_model: Optional[str] = AzureOpenAIModelNames.text_embedding_ada_002.value
    embed_deployment: Optional[AzureOpenAIModelEngines] = AzureOpenAIModelEngines.text_embedding_ada_002.value
    system_prompt: str = DEFAULT_SYSTEM_PROMPT
    context_prompt: str = DEFAULT_CONTEXT_PROMPT
    temperature: float = 0.1
    index_name: str = "base_index"

    @model_validator(mode='before')
    def input_validation(cls, values):

        ai_service = values.get('ai_service')
        embed_ai_service = values.get('embed_ai_service')
        llm_model = values.get('llm_model')
        embed_model = values.get('embed_model')

        if ai_service and ai_service not in all_ai_services :
            raise ValueError(f"Invalid AI service '{ai_service}'. Expected one of {all_ai_services}.")
        
        if embed_ai_service and  embed_ai_service not in all_ai_services:
            raise ValueError(f"Invalid Embed AI service '{embed_ai_service}'. Expected one of {all_ai_services}.")

        if llm_model and ai_service is None:
            raise ValueError(f"Please provide ai_service as well while providing a llm_model or just opt out llm_model to use the default service and model")

        if embed_model and embed_ai_service is None:
            raise ValueError(f"Please provide embed_ai_service as well while providing a embed_model or just opt out embed_model to use the default service and model")


        expected_llm_models = [
            model['model_name'] 
            for model in ai_services_config.get(ai_service, {}).get('chat_models', {}).values()  # Access models in chat_models
        ]

        if llm_model and llm_model not in expected_llm_models:
            raise ValueError(f"Invalid model '{llm_model}' for ai_service '{ai_service}'. Expected one of {expected_llm_models}")


        expected_embed_models = [
            model_info['model_name'] 
            for model_info in ai_services_config.get(embed_ai_service, {}).get('embed_models', {}).values()  # Access models in embed_models
        ]


        if embed_model and embed_model not in expected_embed_models:
                raise ValueError(f"Invalid model '{llm_model}' for service '{ai_service}'. Expected a type of embedding model from the list {expected_embed_models}")

        return values
    # class Config:
    #     extra = 'forbid'

class MetaLlamaRagSetting(BaseModel):
    ai_service: Optional[str] = 'AzureOpenAI'
    embed_ai_service: Optional[str] = 'AzureOpenAI'
    chunk_size: Optional[int] = 512
    llm_model: Optional[str] = AzureOpenAIModelNames.gpt_35_turbo_16k.value
    llm_deployment: Optional[AzureOpenAIModelEngines] = AzureOpenAIModelEngines.gpt_35_turbo_16k.value
    embed_model: Optional[str] = AzureOpenAIModelNames.text_embedding_ada_002.value
    embed_deployment: Optional[AzureOpenAIModelEngines] = AzureOpenAIModelEngines.text_embedding_ada_002.value
    metadata_json_schema: Optional[str] = Field(
        default=None, description="A JSON schema for the system prompt."
    )
    temperature: float = 0.1
    index_name: str = "meta_llama_index"

    @model_validator(mode='before')
    def input_validation(cls, values):

        ai_service = values.get('ai_service')
        embed_ai_service = values.get('embed_ai_service')
        llm_model = values.get('llm_model')
        embed_model = values.get('embed_model')

        if ai_service and ai_service not in all_ai_services :
            raise ValueError(f"Invalid AI service '{ai_service}'. Expected one of {all_ai_services}.")
        
        if embed_ai_service and  embed_ai_service not in all_ai_services:
            raise ValueError(f"Invalid Embed AI service '{embed_ai_service}'. Expected one of {all_ai_services}.")

        if llm_model and ai_service is None:
            raise ValueError(f"Please provide ai_service as well while providing a llm_model or just opt out llm_model to use the default service and model")

        if embed_model and embed_ai_service is None:
            raise ValueError(f"Please provide embed_ai_service as well while providing a embed_model or just opt out embed_model to use the default service and model")


        expected_llm_models = [
            model['model_name'] 
            for model in ai_services_config.get(ai_service, {}).get('chat_models', {}).values()  # Access models in chat_models
        ]

        if llm_model and llm_model not in expected_llm_models:
            raise ValueError(f"Invalid model '{llm_model}' for ai_service '{ai_service}'. Expected one of {expected_llm_models}")


        expected_embed_models = [
            model_info['model_name'] 
            for model_info in ai_services_config.get(embed_ai_service, {}).get('embed_models', {}).values()  # Access models in embed_models
        ]


        if embed_model and embed_model not in expected_embed_models:
                raise ValueError(f"Invalid model '{llm_model}' for service '{ai_service}'. Expected a type of embedding model from the list {expected_embed_models}")

        return values
    # class Config:
    #     extra = 'forbid'

class MetaLangRagSetting(BaseModel):
    ai_service: Optional[str] = 'AzureOpenAI'
    embed_ai_service: Optional[str] = 'AzureOpenAI'
    chunk_size: Optional[int] = 512
    llm_model: Optional[str] = AzureOpenAIModelNames.gpt_35_turbo_16k.value
    llm_deployment: Optional[AzureOpenAIModelEngines] = AzureOpenAIModelEngines.gpt_35_turbo_16k.value
    embed_model: Optional[str] = AzureOpenAIModelNames.text_embedding_ada_002.value
    embed_deployment: Optional[AzureOpenAIModelEngines] = AzureOpenAIModelEngines.text_embedding_ada_002.value
    metadata_json_schema: Optional[str] = Field(
        default=None, description="A JSON schema for the system prompt."
    )
    temperature: float = 0.1
    index_name: str = "meta_lang_index"

    @model_validator(mode='before')
    def input_validation(cls, values):

        ai_service = values.get('ai_service')
        embed_ai_service = values.get('embed_ai_service')
        llm_model = values.get('llm_model')
        embed_model = values.get('embed_model')

        if ai_service and ai_service not in all_ai_services :
            raise ValueError(f"Invalid AI service '{ai_service}'. Expected one of {all_ai_services}.")
        
        if embed_ai_service and  embed_ai_service not in all_ai_services:
            raise ValueError(f"Invalid Embed AI service '{embed_ai_service}'. Expected one of {all_ai_services}.")

        if llm_model and ai_service is None:
            raise ValueError(f"Please provide ai_service as well while providing a llm_model or just opt out llm_model to use the default service and model")

        if embed_model and embed_ai_service is None:
            raise ValueError(f"Please provide embed_ai_service as well while providing a embed_model or just opt out embed_model to use the default service and model")


        expected_llm_models = [
            model['model_name'] 
            for model in ai_services_config.get(ai_service, {}).get('chat_models', {}).values()  # Access models in chat_models
        ]

        if llm_model and llm_model not in expected_llm_models:
            raise ValueError(f"Invalid model '{llm_model}' for ai_service '{ai_service}'. Expected one of {expected_llm_models}")


        expected_embed_models = [
            model_info['model_name'] 
            for model_info in ai_services_config.get(embed_ai_service, {}).get('embed_models', {}).values()  # Access models in embed_models
        ]


        if embed_model and embed_model not in expected_embed_models:
                raise ValueError(f"Invalid model '{llm_model}' for service '{ai_service}'. Expected a type of embedding model from the list {expected_embed_models}")

        return values
    # class Config:
    #     extra = 'forbid'


class SubQARagSetting(BaseModel):
    ai_service: Optional[str] = 'AzureOpenAI'
    embed_ai_service: Optional[str] = 'AzureOpenAI'
    chunk_size: Optional[int] = 512
    llm_model: Optional[str] = AzureOpenAIModelNames.gpt_35_turbo_16k.value
    llm_deployment: Optional[AzureOpenAIModelEngines] = AzureOpenAIModelEngines.gpt_35_turbo_16k.value
    embed_model: Optional[str] = AzureOpenAIModelNames.text_embedding_ada_002.value
    embed_deployment: Optional[AzureOpenAIModelEngines] = AzureOpenAIModelEngines.text_embedding_ada_002.value
    CHAT_REFINE_PROMPT_TMPL_MSGS_CONTENT: str = CHAT_REFINE_PROMPT_TMPL_MSGS_CONTENT
    INDEX_TEXT_QA_PROMPT_TMPL_MSGS_CONTENT: str = INDEX_TEXT_QA_PROMPT_TMPL_MSGS_CONTENT
    SUBQ_TEXT_QA_PROMPT_TMPL_MSGS_CONTENT: str = SUBQ_TEXT_QA_PROMPT_TMPL_MSGS_CONTENT 
    DEFAULT_OPENAI_SUB_QUESTION_PROMPT_TMPL: str = DEFAULT_OPENAI_SUB_QUESTION_PROMPT_TMPL  
    INDEX_TEXT_QA_SYSTEM_PROMPT_CONTENT: str = INDEX_TEXT_QA_SYSTEM_PROMPT_CONTENT
    SUBQ_TEXT_QA_SYSTEM_PROMPT_CONTENT: str = SUBQ_TEXT_QA_SYSTEM_PROMPT_CONTENT
    index_name: str = "subqa_index"
    temperature: float = 0.2

    @model_validator(mode='before')
    def input_validation(cls, values):

        ai_service = values.get('ai_service')
        embed_ai_service = values.get('embed_ai_service')
        llm_model = values.get('llm_model')
        embed_model = values.get('embed_model')

        if ai_service and ai_service not in all_ai_services :
            raise ValueError(f"Invalid AI service '{ai_service}'. Expected one of {all_ai_services}.")
        
        if embed_ai_service and  embed_ai_service not in all_ai_services:
            raise ValueError(f"Invalid Embed AI service '{embed_ai_service}'. Expected one of {all_ai_services}.")

        if llm_model and ai_service is None:
            raise ValueError(f"Please provide ai_service as well while providing a llm_model or just opt out llm_model to use the default service and model")

        if embed_model and embed_ai_service is None:
            raise ValueError(f"Please provide embed_ai_service as well while providing a embed_model or just opt out embed_model to use the default service and model")


        expected_llm_models = [
            model['model_name'] 
            for model in ai_services_config.get(ai_service, {}).get('chat_models', {}).values()  # Access models in chat_models
        ]

        if llm_model and llm_model not in expected_llm_models:
            raise ValueError(f"Invalid model '{llm_model}' for ai_service '{ai_service}'. Expected one of {expected_llm_models}")


        expected_embed_models = [
            model_info['model_name'] 
            for model_info in ai_services_config.get(embed_ai_service, {}).get('embed_models', {}).values()  # Access models in embed_models
        ]


        if embed_model and embed_model not in expected_embed_models:
                raise ValueError(f"Invalid model '{llm_model}' for service '{ai_service}'. Expected a type of embedding model from the list {expected_embed_models}")

        return values
    # class Config:
    #     extra = 'forbid'

class RaptorRagSetting(BaseModel):
    ai_service: Optional[str] = 'AzureOpenAI'
    embed_ai_service: Optional[str] = 'AzureOpenAI'
    chunk_size: Optional[int] = 512
    llm_model: Optional[str] = AzureOpenAIModelNames.gpt_35_turbo_16k.value
    llm_deployment: Optional[AzureOpenAIModelEngines] = AzureOpenAIModelEngines.gpt_35_turbo_16k.value
    embed_model: Optional[str] = AzureOpenAIModelNames.text_embedding_ada_002.value
    embed_deployment: Optional[AzureOpenAIModelEngines] = AzureOpenAIModelEngines.text_embedding_ada_002.value
    summary_prompt: str = SUMMARY_PROMPT
    temperature: float = 0.3
    index_name: str = "raptor_index"

    @model_validator(mode='before')
    def input_validation(cls, values):

        ai_service = values.get('ai_service')
        embed_ai_service = values.get('embed_ai_service')
        llm_model = values.get('llm_model')
        embed_model = values.get('embed_model')

        if ai_service and ai_service not in all_ai_services :
            raise ValueError(f"Invalid AI service '{ai_service}'. Expected one of {all_ai_services}.")
        
        if embed_ai_service and  embed_ai_service not in all_ai_services:
            raise ValueError(f"Invalid Embed AI service '{embed_ai_service}'. Expected one of {all_ai_services}.")

        if llm_model and ai_service is None:
            raise ValueError(f"Please provide ai_service as well while providing a llm_model or just opt out llm_model to use the default service and model")

        if embed_model and embed_ai_service is None:
            raise ValueError(f"Please provide embed_ai_service as well while providing a embed_model or just opt out embed_model to use the default service and model")


        expected_llm_models = [
            model['model_name'] 
            for model in ai_services_config.get(ai_service, {}).get('chat_models', {}).values()  # Access models in chat_models
        ]

        if llm_model and llm_model not in expected_llm_models:
            raise ValueError(f"Invalid model '{llm_model}' for ai_service '{ai_service}'. Expected one of {expected_llm_models}")


        expected_embed_models = [
            model_info['model_name'] 
            for model_info in ai_services_config.get(embed_ai_service, {}).get('embed_models', {}).values()  # Access models in embed_models
        ]


        if embed_model and embed_model not in expected_embed_models:
                raise ValueError(f"Invalid model '{llm_model}' for service '{ai_service}'. Expected a type of embedding model from the list {expected_embed_models}")

        return values
    # class Config:
    #     extra = 'forbid'

<<<<<<< HEAD
=======
class TableBaseRagSetting(BaseModel):
    ai_service: Literal["AzureOpenAI", "OpenAI", "NVIDIA"] = "AzureOpenAI"
    chunk_size: int = 512
    llm_model: AzureOpenAIModelNames = AzureOpenAIModelNames.gpt_35_turbo_16k
    llm_deployment: AzureOpenAIModelEngines = AzureOpenAIModelEngines.gpt_35_turbo_16k
    embed_model: AzureOpenAIModelNames = AzureOpenAIModelNames.text_embedding_ada_002
    embed_deployment: AzureOpenAIModelEngines = (
        AzureOpenAIModelEngines.text_embedding_ada_002
    )
    engine_prompt: str = DEFAULT_TABLEBASE_PROMPT
    temperature: float = 0.1
    index_name: str = "tableBase_index"
    # class Config:
    #     extra = 'forbid'


>>>>>>> e32bc61d
class RagStoreSettings(BaseModel):
    base_rag_setting: Optional[BaseRagSetting] = None
    raptor_rag_setting: Optional[RaptorRagSetting] = None
    subqa_rag_setting: Optional[SubQARagSetting] = None
    meta_llama_rag_setting: Optional[MetaLlamaRagSetting] = None
    meta_lang_rag_setting: Optional[MetaLangRagSetting] = None
    tableBase_rag_setting: Optional[TableBaseRagSetting] = None


class RagStore(BaseModel):
    base: Optional[Base] 
    raptor: Optional[Raptor] = None
    subqa: Optional[SubQA] = None
    meta_llama: Optional[MetaLlama] = None
    meta_lang: Optional[MetaLang] = None
<<<<<<< HEAD
=======
    tableBase: Optional[TableBase] = None

>>>>>>> e32bc61d
    class Config:
        arbitrary_types_allowed = True


class RagStoreBool(BaseModel):
    base: Optional[bool] = False
    raptor: Optional[bool] = False
    subqa: Optional[bool] = False
    meta_llama: Optional[bool] = False
    meta_lang: Optional[bool] = False
    tableBase: Optional[bool] = False


class UserConfig(BaseModel):
    usecase_name: str = 'introductory_questions'
    iteration: str = 'iteration 1'
    upload_type: str ='pdf'<|MERGE_RESOLUTION|>--- conflicted
+++ resolved
@@ -7,17 +7,6 @@
 from library.aggrag.core.config import ai_services_config, all_ai_services
 
 from typing import Literal
-<<<<<<< HEAD
-from library.aggrag.prompts import ( DEFAULT_CONTEXT_PROMPT, 
-                                        DEFAULT_SYSTEM_PROMPT, 
-                                        CHAT_REFINE_PROMPT_TMPL_MSGS_CONTENT, 
-                                        INDEX_TEXT_QA_PROMPT_TMPL_MSGS_CONTENT, 
-                                        SUBQ_TEXT_QA_PROMPT_TMPL_MSGS_CONTENT,
-                                        DEFAULT_OPENAI_SUB_QUESTION_PROMPT_TMPL,
-                                        INDEX_TEXT_QA_SYSTEM_PROMPT_CONTENT,
-                                        SUBQ_TEXT_QA_SYSTEM_PROMPT_CONTENT,
-                                        SUMMARY_PROMPT)
-=======
 from library.aggrag.prompts import (
     DEFAULT_CONTEXT_PROMPT,
     DEFAULT_SYSTEM_PROMPT,
@@ -30,7 +19,6 @@
     SUMMARY_PROMPT,
     DEFAULT_TABLEBASE_PROMPT
 )
->>>>>>> e32bc61d
 
 
 class BaseRagSetting(BaseModel):
@@ -319,8 +307,6 @@
     # class Config:
     #     extra = 'forbid'
 
-<<<<<<< HEAD
-=======
 class TableBaseRagSetting(BaseModel):
     ai_service: Literal["AzureOpenAI", "OpenAI", "NVIDIA"] = "AzureOpenAI"
     chunk_size: int = 512
@@ -337,7 +323,6 @@
     #     extra = 'forbid'
 
 
->>>>>>> e32bc61d
 class RagStoreSettings(BaseModel):
     base_rag_setting: Optional[BaseRagSetting] = None
     raptor_rag_setting: Optional[RaptorRagSetting] = None
@@ -353,11 +338,8 @@
     subqa: Optional[SubQA] = None
     meta_llama: Optional[MetaLlama] = None
     meta_lang: Optional[MetaLang] = None
-<<<<<<< HEAD
-=======
     tableBase: Optional[TableBase] = None
 
->>>>>>> e32bc61d
     class Config:
         arbitrary_types_allowed = True
 
