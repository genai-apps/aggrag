--- conflicted
+++ resolved
@@ -323,16 +323,11 @@
 
             response = await asyncio.gather(*tasks)
 
-<<<<<<< HEAD
             logger.debug(f"Response received: {response}")
             return response
         except Exception as e:
             logger.error(f"Error in ragstorechat: {str(e)}")
             raise 
-=======
-        logger.debug(f"Response received: {response}")
-        return response
-
 
 class AggRAG(AggRAGBase):
     def __init__(
@@ -424,5 +419,4 @@
             usecase_name = path_params[-2]
             return working_dir, iteration, usecase_name
         except IndexError as e:
-            raise Exception(f"Error extracting params from {file_path}: {e}")
->>>>>>> 06e67f62
+            raise Exception(f"Error extracting params from {file_path}: {e}")