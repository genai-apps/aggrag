--- conflicted
+++ resolved
@@ -77,7 +77,6 @@
                 RagStore: An instance of RagStore with the specified components initialized.
             """
             return RagStore(
-<<<<<<< HEAD
                 base=Base(
                     usecase_name=self.usecase_name,
                     iteration=self.iteration,
@@ -131,139 +130,6 @@
                     embed_model=AIServiceFactory.create_embed_model(**self.ragstore_settings.tableBase_rag_setting.model_dump())
                 ) if ragstore_bool.tableBase else None,
 
-=======
-                base=(
-                    Base(
-                        usecase_name=self.usecase_name,
-                        iteration=self.iteration,
-                        base_rag_setting=(
-                            self.ragstore_settings.base_rag_setting
-                            if self.ragstore_settings.base_rag_setting
-                            else BaseRagSetting()
-                        ),
-                        llm=AIServiceFactory.get_ai_service(
-                            ai_service=self.ragstore_settings.base_rag_setting.ai_service,
-                            llm_model=self.ragstore_settings.base_rag_setting.llm_model,
-                        ).llm,
-                        embed_model=AIServiceFactory.get_ai_service(
-                            ai_service=self.ragstore_settings.base_rag_setting.embed_ai_service,
-                            embed_model=self.ragstore_settings.base_rag_setting.embed_model,
-                        ).embed_model,
-                    )
-                    if ragstore_bool.base
-                    else None
-                ),
-                subqa=(
-                    SubQA(
-                        usecase_name=self.usecase_name,
-                        iteration=self.iteration,
-                        DATA_DIR=self.DATA_DIR,
-                        subqa_rag_setting=(
-                            self.ragstore_settings.subqa_rag_setting
-                            if self.ragstore_settings.subqa_rag_setting
-                            else SubQARagSetting()
-                        ),
-                        llm=AIServiceFactory.get_ai_service(
-                            ai_service=self.ragstore_settings.subqa_rag_setting.ai_service,
-                            llm_model=self.ragstore_settings.subqa_rag_setting.llm_model,
-                        ).llm,
-                        embed_model=AIServiceFactory.get_ai_service(
-                            ai_service=self.ragstore_settings.subqa_rag_setting.embed_ai_service,
-                            embed_model=self.ragstore_settings.subqa_rag_setting.embed_model,
-                        ).embed_model,
-                    )
-                    if ragstore_bool.subqa
-                    else None
-                ),
-                raptor=(
-                    Raptor(
-                        usecase_name=self.usecase_name,
-                        iteration=self.iteration,
-                        DATA_DIR=self.DATA_DIR,
-                        raptor_rag_setting=(
-                            self.ragstore_settings.raptor_rag_setting
-                            if self.ragstore_settings.raptor_rag_setting
-                            else RaptorRagSetting()
-                        ),
-                        llm=AIServiceFactory.get_ai_service(
-                            ai_service=self.ragstore_settings.raptor_rag_setting.ai_service,
-                            llm_model=self.ragstore_settings.raptor_rag_setting.llm_model,
-                        ).llm,
-                        embed_model=AIServiceFactory.get_ai_service(
-                            ai_service=self.ragstore_settings.raptor_rag_setting.embed_ai_service,
-                            embed_model=self.ragstore_settings.raptor_rag_setting.embed_model,
-                        ).embed_model,
-                    )
-                    if ragstore_bool.raptor
-                    else None
-                ),
-                meta_llama=(
-                    MetaLlama(
-                        usecase_name=self.usecase_name,
-                        iteration=self.iteration,
-                        DATA_DIR=self.DATA_DIR,
-                        meta_llama_rag_setting=(
-                            self.ragstore_settings.meta_llama_rag_setting
-                            if self.ragstore_settings.meta_llama_rag_setting
-                            else MetaLlamaRagSetting()
-                        ),
-                        llm=AIServiceFactory.get_ai_service(
-                            ai_service=self.ragstore_settings.meta_llama_rag_setting.ai_service,
-                            llm_model=self.ragstore_settings.meta_llama_rag_setting.llm_model,
-                        ).llm,
-                        embed_model=AIServiceFactory.get_ai_service(
-                            ai_service=self.ragstore_settings.meta_llama_rag_setting.embed_ai_service,
-                            embed_model=self.ragstore_settings.meta_llama_rag_setting.embed_model,
-                        ).embed_model,
-                    )
-                    if ragstore_bool.meta_llama
-                    else None
-                ),
-                meta_lang=(
-                    MetaLang(
-                        usecase_name=self.usecase_name,
-                        iteration=self.iteration,
-                        DATA_DIR=self.DATA_DIR,
-                        meta_lang_rag_setting=(
-                            self.ragstore_settings.meta_lang_rag_setting
-                            if self.ragstore_settings.meta_lang_rag_setting
-                            else MetaLangRagSetting()
-                        ),
-                        llm=AIServiceFactory.get_ai_service(
-                            ai_service=self.ragstore_settings.meta_lang_rag_setting.ai_service,
-                            llm_model=self.ragstore_settings.meta_lang_rag_setting.llm_model,
-                        ).llm,
-                        embed_model=AIServiceFactory.get_ai_service(
-                            ai_service=self.ragstore_settings.meta_lang_rag_setting.embed_ai_service,
-                            embed_model=self.ragstore_settings.meta_lang_rag_setting.embed_model,
-                        ).embed_model,
-                    )
-                    if ragstore_bool.meta_lang
-                    else None
-                ),
-                tableBase=(
-                    TableBase(
-                        usecase_name=self.usecase_name,
-                        iteration=self.iteration,
-                        DATA_DIR=self.DATA_DIR,
-                        tableBase_rag_setting=(
-                            self.ragstore_settings.tableBase_rag_setting
-                            if self.ragstore_settings.tableBase_rag_setting
-                            else TableBaseRagSetting()
-                        ),
-                        llm=AIServiceFactory.get_ai_service(
-                            ai_service=self.ragstore_settings.tableBase_rag_setting.ai_service,
-                            llm_model=self.ragstore_settings.tableBase_rag_setting.llm_model,
-                        ).llm,
-                        embed_model=AIServiceFactory.get_ai_service(
-                            ai_service=self.ragstore_settings.tableBase_rag_setting.embed_ai_service,
-                            embed_model=self.ragstore_settings.tableBase_rag_setting.embed_model,
-                        ).embed_model,
-                    )
-                    if ragstore_bool.tableBase
-                    else None
-                ),
->>>>>>> 6cada43c
             )
 
         self.ragstore: RagStore = create_ragstore(ragstore_bool)
